--- conflicted
+++ resolved
@@ -4,15 +4,9 @@
 import { PullRequest } from '../../../models/pull-request'
 import { GitHubRepository } from '../../../models/github-repository'
 
-<<<<<<< HEAD
 const PullRequestInterval = 1000 * 60 * 10
 const StatusInterval = 1000 * 60 * 10
 const PostPushInterval = 1000 * 60
-=======
-const PullRequestInterval = 1000 * 60 * 3
-const StatusInterval = 1000 * 60
-const PostPushInterval = 1000 * 30
->>>>>>> 2e0720a6
 
 enum TimeoutHandles {
   PullRequest = 'PullRequestHandle',
