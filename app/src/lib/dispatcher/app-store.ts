import { Emitter, Disposable } from 'event-kit'
import { ipcRenderer, remote } from 'electron'
import {
  IRepositoryState,
  IHistoryState,
  IAppState,
  RepositorySection,
  IChangesState,
  Popup,
  PopupType,
  Foldout,
  FoldoutType,
  IBranchesState,
  PossibleSelections,
  SelectionType,
  ICheckoutProgress,
  Progress,
  ImageDiffType,
} from '../app-state'
import { Account } from '../../models/account'
import { Repository } from '../../models/repository'
import { GitHubRepository } from '../../models/github-repository'
import {
  FileChange,
  WorkingDirectoryStatus,
  WorkingDirectoryFileChange,
} from '../../models/status'
import { DiffSelection, DiffSelectionType, DiffType } from '../../models/diff'
import { matchGitHubRepository } from '../../lib/repository-matching'
import { API, getAccountForEndpoint, IAPIUser } from '../../lib/api'
import { caseInsensitiveCompare } from '../compare'
import { Branch, BranchType } from '../../models/branch'
import { TipState } from '../../models/tip'
import { Commit } from '../../models/commit'
import {
  CloningRepository,
  CloningRepositoriesStore,
} from './cloning-repositories-store'
import { IGitHubUser } from './github-user-database'
import { GitHubUserStore } from './github-user-store'
import { shell } from './app-shell'
import { EmojiStore } from './emoji-store'
import { GitStore, ICommitMessage } from './git-store'
import { assertNever } from '../fatal-error'
import { IssuesStore } from './issues-store'
import { BackgroundFetcher } from './background-fetcher'
import { formatCommitMessage } from '../format-commit-message'
import { AppMenu, IMenu } from '../../models/app-menu'
import { getAppMenu } from '../../ui/main-process-proxy'
import { merge } from '../merge'
import { getAppPath } from '../../ui/lib/app-proxy'
import { StatsStore, ILaunchStats } from '../stats'
import { SignInStore } from './sign-in-store'
import { hasShownWelcomeFlow, markWelcomeFlowComplete } from '../welcome'
import { WindowState, getWindowState } from '../window-state'
import { structuralEquals } from '../equality'
import { fatalError } from '../fatal-error'
import { updateMenuState } from '../menu-update'

import {
  getAuthorIdentity,
  pull as pullRepo,
  push as pushRepo,
  createBranch,
  renameBranch,
  deleteBranch,
  getCommitDiff,
  getWorkingDirectoryDiff,
  getChangedFiles,
  updateRef,
  addRemote,
  getBranchAheadBehind,
  createCommit,
  checkoutBranch,
  getDefaultRemote,
  formatAsLocalRef,
} from '../git'

import { openShell } from '../open-shell'
import { AccountsStore } from './accounts-store'
import { RepositoriesStore } from './repositories-store'
import { validatedRepositoryPath } from './validated-repository-path'

const LastSelectedRepositoryIDKey = 'last-selected-repository-id'

const defaultSidebarWidth: number = 250
const sidebarWidthConfigKey: string = 'sidebar-width'

const defaultCommitSummaryWidth: number = 250
const commitSummaryWidthConfigKey: string = 'commit-summary-width'

const confirmRepoRemovalDefault: boolean = true
const confirmRepoRemovalKey: string = 'confirmRepoRemoval'

const imageDiffTypeDefault: ImageDiffType = ImageDiffType.TwoUp
const imageDiffTypeKey: string = 'imageDiffType'

export class AppStore {
  private emitter = new Emitter()

  private accounts: ReadonlyArray<Account> = new Array<Account>()
  private repositories: ReadonlyArray<Repository> = new Array<Repository>()

  private selectedRepository: Repository | CloningRepository | null = null

  /** The background fetcher for the currently selected repository. */
  private currentBackgroundFetcher: BackgroundFetcher | null = null

  private repositoryState = new Map<number, IRepositoryState>()
  private showWelcomeFlow = false

  private currentPopup: Popup | null = null
  private currentFoldout: Foldout | null = null

  private errors: ReadonlyArray<Error> = new Array<Error>()

  private emitQueued = false

  public readonly gitHubUserStore: GitHubUserStore

  private readonly cloningRepositoriesStore: CloningRepositoriesStore

  private readonly emojiStore: EmojiStore

  private readonly _issuesStore: IssuesStore

  /** The issues store for all repositories. */
  public get issuesStore(): IssuesStore {
    return this._issuesStore
  }

  /** GitStores keyed by their associated Repository ID. */
  private readonly gitStores = new Map<number, GitStore>()

  private readonly signInStore: SignInStore

  private readonly accountsStore: AccountsStore
  private readonly repositoriesStore: RepositoriesStore

  /**
   * The Application menu as an AppMenu instance or null if
   * the main process has not yet provided the renderer with
   * a copy of the application menu structure.
   */
  private appMenu: AppMenu | null = null

  /**
   * Used to highlight access keys throughout the app when the
   * Alt key is pressed. Only applicable on non-macOS platforms.
   */
  private highlightAccessKeys: boolean = false

  /**
   * A value indicating whether or not the current application
   * window has focus.
   */
  private appIsFocused: boolean = false

  private sidebarWidth: number = defaultSidebarWidth
  private commitSummaryWidth: number = defaultCommitSummaryWidth
  private windowState: WindowState
  private windowZoomFactor: number = 1
  private isUpdateAvailableBannerVisible: boolean = false
  private confirmRepoRemoval: boolean = confirmRepoRemovalDefault
  private imageDiffType: ImageDiffType = imageDiffTypeDefault

  private readonly statsStore: StatsStore

  /** The function to resolve the current Open in Desktop flow. */
  private resolveOpenInDesktop:
    | ((repository: Repository | null) => void)
    | null = null

  public constructor(
    gitHubUserStore: GitHubUserStore,
    cloningRepositoriesStore: CloningRepositoriesStore,
    emojiStore: EmojiStore,
    issuesStore: IssuesStore,
    statsStore: StatsStore,
    signInStore: SignInStore,
    accountsStore: AccountsStore,
    repositoriesStore: RepositoriesStore
  ) {
    this.gitHubUserStore = gitHubUserStore
    this.cloningRepositoriesStore = cloningRepositoriesStore
    this.emojiStore = emojiStore
    this._issuesStore = issuesStore
    this.statsStore = statsStore
    this.signInStore = signInStore
    this.accountsStore = accountsStore
    this.repositoriesStore = repositoriesStore
    this.showWelcomeFlow = !hasShownWelcomeFlow()

    const window = remote.getCurrentWindow()
    this.windowState = getWindowState(window)

    ipcRenderer.on(
      'window-state-changed',
      (event: Electron.IpcMessageEvent, args: any[]) => {
        this.windowState = getWindowState(window)
        this.emitUpdate()
      }
    )

    window.webContents.getZoomFactor(factor => {
      this.onWindowZoomFactorChanged(factor)
    })

    ipcRenderer.on('zoom-factor-changed', (event: any, zoomFactor: number) => {
      this.onWindowZoomFactorChanged(zoomFactor)
    })

    ipcRenderer.on(
      'app-menu',
      (event: Electron.IpcMessageEvent, { menu }: { menu: IMenu }) => {
        this.setAppMenu(menu)
      }
    )

    getAppMenu()

    this.gitHubUserStore.onDidUpdate(() => {
      this.emitUpdate()
    })

    this.cloningRepositoriesStore.onDidUpdate(() => {
      this.emitUpdate()
    })

    this.cloningRepositoriesStore.onDidError(e => this.emitError(e))

    this.signInStore.onDidAuthenticate(account => this._addAccount(account))
    this.signInStore.onDidUpdate(() => this.emitUpdate())
    this.signInStore.onDidError(error => this.emitError(error))

    accountsStore.onDidUpdate(async () => {
      const accounts = await this.accountsStore.getAll()
      this.accounts = accounts
      this.emitUpdate()
    })

    repositoriesStore.onDidUpdate(async () => {
      const repositories = await this.repositoriesStore.getAll()
      this.repositories = repositories
      this.updateRepositorySelection()
      this.emitUpdate()
    })
  }

  /** Load the emoji from disk. */
  public loadEmoji() {
    const rootDir = getAppPath()
    this.emojiStore.read(rootDir).then(() => this.emitUpdate())
  }

  private emitUpdate() {
    // If the window is hidden then we won't get an animation frame, but there
    // may still be work we wanna do in response to the state change. So
    // immediately emit the update.
    if (this.windowState === 'hidden') {
      this.emitUpdateNow()
      return
    }

    if (this.emitQueued) {
      return
    }

    this.emitQueued = true

    window.requestAnimationFrame(() => {
      this.emitUpdateNow()
    })
  }

  private emitUpdateNow() {
    this.emitQueued = false
    const state = this.getState()

    this.emitter.emit('did-update', state)
    updateMenuState(state, this.appMenu)
  }

  public onDidUpdate(fn: (state: IAppState) => void): Disposable {
    return this.emitter.on('did-update', fn)
  }

  private emitError(error: Error) {
    this.emitter.emit('did-error', error)
  }

  /** Register a listener for when an error occurs. */
  public onDidError(fn: (error: Error) => void): Disposable {
    return this.emitter.on('did-error', fn)
  }

  /**
   * Called when we have reason to suspect that the zoom factor
   * has changed. Note that this doesn't necessarily mean that it
   * has changed with regards to our internal state which is why
   * we double check before emitting an update.
   */
  private onWindowZoomFactorChanged(zoomFactor: number) {
    const current = this.windowZoomFactor
    this.windowZoomFactor = zoomFactor

    if (zoomFactor !== current) {
      this.emitUpdate()
    }
  }

  private getInitialRepositoryState(): IRepositoryState {
    return {
      historyState: {
        selection: {
          sha: null,
          file: null,
        },
        changedFiles: new Array<FileChange>(),
        history: new Array<string>(),
        diff: null,
      },
      changesState: {
        workingDirectory: new WorkingDirectoryStatus(
          new Array<WorkingDirectoryFileChange>(),
          true
        ),
        selectedFileID: null,
        diff: null,
        contextualCommitMessage: null,
        commitMessage: null,
      },
      selectedSection: RepositorySection.Changes,
      branchesState: {
        tip: { kind: TipState.Unknown },
        defaultBranch: null,
        allBranches: new Array<Branch>(),
        recentBranches: new Array<Branch>(),
      },
      commitAuthor: null,
      gitHubUsers: new Map<string, IGitHubUser>(),
      commits: new Map<string, Commit>(),
      localCommitSHAs: [],
      aheadBehind: null,
      remote: null,
      isPushPullFetchInProgress: false,
      isCommitting: false,
      lastFetched: null,
      checkoutProgress: null,
      pushPullFetchProgress: null,
    }
  }

  /** Get the state for the repository. */
  public getRepositoryState(repository: Repository): IRepositoryState {
    let state = this.repositoryState.get(repository.id)
    if (state) {
      const gitHubUsers =
        this.gitHubUserStore.getUsersForRepository(repository) ||
        new Map<string, IGitHubUser>()
      return merge(state, { gitHubUsers })
    }

    state = this.getInitialRepositoryState()
    this.repositoryState.set(repository.id, state)
    return state
  }

  private updateRepositoryState<K extends keyof IRepositoryState>(
    repository: Repository,
    fn: (state: IRepositoryState) => Pick<IRepositoryState, K>
  ) {
    const currentState = this.getRepositoryState(repository)
    const newValues = fn(currentState)
    this.repositoryState.set(repository.id, merge(currentState, newValues))
  }

  private updateHistoryState<K extends keyof IHistoryState>(
    repository: Repository,
    fn: (historyState: IHistoryState) => Pick<IHistoryState, K>
  ) {
    this.updateRepositoryState(repository, state => {
      const historyState = state.historyState
      const newValues = fn(historyState)
      return { historyState: merge(historyState, newValues) }
    })
  }

  private updateChangesState<K extends keyof IChangesState>(
    repository: Repository,
    fn: (changesState: IChangesState) => Pick<IChangesState, K>
  ) {
    this.updateRepositoryState(repository, state => {
      const changesState = state.changesState
      const newState = merge(changesState, fn(changesState))
      return { changesState: newState }
    })
  }

  private updateBranchesState(
    repository: Repository,
    fn: (branchesState: IBranchesState) => IBranchesState
  ) {
    this.updateRepositoryState(repository, state => {
      const branchesState = fn(state.branchesState)
      return { branchesState }
    })
  }

  private getSelectedState(): PossibleSelections | null {
    const repository = this.selectedRepository
    if (!repository) {
      return null
    }

    if (repository instanceof CloningRepository) {
      const progress = this.cloningRepositoriesStore.getRepositoryState(
        repository
      )
      if (!progress) {
        return null
      }

      return {
        type: SelectionType.CloningRepository,
        repository,
        progress,
      }
    }

    if (repository.missing) {
      return {
        type: SelectionType.MissingRepository,
        repository,
      }
    }

    return {
      type: SelectionType.Repository,
      repository,
      state: this.getRepositoryState(repository),
    }
  }

  public getState(): IAppState {
    return {
      accounts: this.accounts,
      repositories: [
        ...this.repositories,
        ...this.cloningRepositoriesStore.repositories,
      ],
      windowState: this.windowState,
      windowZoomFactor: this.windowZoomFactor,
      appIsFocused: this.appIsFocused,
      selectedState: this.getSelectedState(),
      signInState: this.signInStore.getState(),
      currentPopup: this.currentPopup,
      currentFoldout: this.currentFoldout,
      errors: this.errors,
      showWelcomeFlow: this.showWelcomeFlow,
      emoji: this.emojiStore.emoji,
      sidebarWidth: this.sidebarWidth,
      commitSummaryWidth: this.commitSummaryWidth,
      appMenuState: this.appMenu ? this.appMenu.openMenus : [],
      titleBarStyle: this.showWelcomeFlow ? 'light' : 'dark',
      highlightAccessKeys: this.highlightAccessKeys,
      isUpdateAvailableBannerVisible: this.isUpdateAvailableBannerVisible,
      confirmRepoRemoval: this.confirmRepoRemoval,
      imageDiffType: this.imageDiffType,
    }
  }

  private onGitStoreUpdated(repository: Repository, gitStore: GitStore) {
    this.updateHistoryState(repository, state => ({
      history: gitStore.history,
    }))

    this.updateBranchesState(repository, state => ({
      tip: gitStore.tip,
      defaultBranch: gitStore.defaultBranch,
      allBranches: gitStore.allBranches,
      recentBranches: gitStore.recentBranches,
    }))

    this.updateChangesState(repository, state => ({
      commitMessage: gitStore.commitMessage,
      contextualCommitMessage: gitStore.contextualCommitMessage,
    }))

    this.updateRepositoryState(repository, state => ({
      commits: gitStore.commits,
      localCommitSHAs: gitStore.localCommitSHAs,
      aheadBehind: gitStore.aheadBehind,
      remote: gitStore.remote,
      lastFetched: gitStore.lastFetched,
    }))

    this.emitUpdate()
  }

  private onGitStoreLoadedCommits(
    repository: Repository,
    commits: ReadonlyArray<Commit>
  ) {
    for (const commit of commits) {
      this.gitHubUserStore._loadAndCacheUser(
        this.accounts,
        repository,
        commit.sha,
        commit.author.email
      )
    }
  }

  private removeGitStore(repository: Repository) {
    if (this.gitStores.has(repository.id)) {
      this.gitStores.delete(repository.id)
    }
  }

  private getGitStore(repository: Repository): GitStore {
    let gitStore = this.gitStores.get(repository.id)
    if (!gitStore) {
      gitStore = new GitStore(repository, shell)
      gitStore.onDidUpdate(() => this.onGitStoreUpdated(repository, gitStore!))
      gitStore.onDidLoadNewCommits(commits =>
        this.onGitStoreLoadedCommits(repository, commits)
      )
      gitStore.onDidError(error => this.emitError(error))

      this.gitStores.set(repository.id, gitStore)
    }

    return gitStore
  }

  /** This shouldn't be called directly. See `Dispatcher`. */
  public async _loadHistory(repository: Repository): Promise<void> {
    const gitStore = this.getGitStore(repository)
    await gitStore.loadHistory()

    const state = this.getRepositoryState(repository).historyState
    let newSelection = state.selection
    const history = state.history
    const selectedSHA = state.selection.sha
    if (selectedSHA) {
      const index = history.findIndex(sha => sha === selectedSHA)
      // Our selected SHA disappeared, so clear the selection.
      if (index < 0) {
        newSelection = {
          sha: null,
          file: null,
        }
      }
    }

    if (!newSelection.sha && history.length > 0) {
      this._changeHistoryCommitSelection(repository, history[0])
      this._loadChangedFilesForCurrentSelection(repository)
    }

    this.emitUpdate()
  }

  /** This shouldn't be called directly. See `Dispatcher`. */
  public _loadNextHistoryBatch(repository: Repository): Promise<void> {
    const gitStore = this.getGitStore(repository)
    return gitStore.loadNextHistoryBatch()
  }

  /** This shouldn't be called directly. See `Dispatcher`. */
  public async _loadChangedFilesForCurrentSelection(
    repository: Repository
  ): Promise<void> {
    const state = this.getRepositoryState(repository)
    const selection = state.historyState.selection
    const currentSHA = selection.sha
    if (!currentSHA) {
      return
    }

    const gitStore = this.getGitStore(repository)
    const changedFiles = await gitStore.performFailableOperation(() =>
      getChangedFiles(repository, currentSHA)
    )
    if (!changedFiles) {
      return
    }

    // The selection could have changed between when we started loading the
    // changed files and we finished. We might wanna store the changed files per
    // SHA/path.
    if (currentSHA !== state.historyState.selection.sha) {
      return
    }

    // if we're selecting a commit for the first time, we should select the
    // first file in the commit and render the diff immediately

    const noFileSelected = selection.file === null

    const firstFileOrDefault =
      noFileSelected && changedFiles.length ? changedFiles[0] : selection.file

    const selectionOrFirstFile = {
      file: firstFileOrDefault,
      sha: selection.sha,
    }

    this.updateHistoryState(repository, state => ({ changedFiles }))

    this.emitUpdate()

    if (selectionOrFirstFile.file) {
      this._changeHistoryFileSelection(repository, selectionOrFirstFile.file)
    }
  }

  /** This shouldn't be called directly. See `Dispatcher`. */
  public async _changeHistoryCommitSelection(
    repository: Repository,
    sha: string
  ): Promise<void> {
    this.updateHistoryState(repository, state => {
      const commitChanged = state.selection.sha !== sha
      const changedFiles = commitChanged
        ? new Array<FileChange>()
        : state.changedFiles
      const file = commitChanged ? null : state.selection.file
      const selection = { sha, file }
      const diff = null

      return { selection, changedFiles, diff }
    })
    this.emitUpdate()
  }

  /** This shouldn't be called directly. See `Dispatcher`. */
  public async _changeHistoryFileSelection(
    repository: Repository,
    file: FileChange
  ): Promise<void> {
    this.updateHistoryState(repository, state => {
      const selection = { sha: state.selection.sha, file }
      const diff = null
      return { selection, diff }
    })
    this.emitUpdate()

    const stateBeforeLoad = this.getRepositoryState(repository)
    const sha = stateBeforeLoad.historyState.selection.sha

    if (!sha) {
      if (__DEV__) {
        throw new Error(
          "No currently selected sha yet we've been asked to switch file selection"
        )
      } else {
        return
      }
    }

    const diff = await getCommitDiff(repository, file, sha)

    const stateAfterLoad = this.getRepositoryState(repository)

    // A whole bunch of things could have happened since we initiated the diff load
    if (
      stateAfterLoad.historyState.selection.sha !==
      stateBeforeLoad.historyState.selection.sha
    ) {
      return
    }
    if (!stateAfterLoad.historyState.selection.file) {
      return
    }
    if (stateAfterLoad.historyState.selection.file.id !== file.id) {
      return
    }

    this.updateHistoryState(repository, state => {
      const selection = { sha: state.selection.sha, file }
      return { selection, diff }
    })

    this.emitUpdate()
  }

  /** This shouldn't be called directly. See `Dispatcher`. */
  public async _selectRepository(
    repository: Repository | CloningRepository | null
  ): Promise<Repository | null> {
    const previouslySelectedRepository = this.selectedRepository
    this.selectedRepository = repository
    this.emitUpdate()

    this.stopBackgroundFetching()

    if (!repository) {
      return Promise.resolve(null)
    }
    if (!(repository instanceof Repository)) {
      return Promise.resolve(null)
    }

    localStorage.setItem(LastSelectedRepositoryIDKey, repository.id.toString())

    if (repository.missing) {
      // as the repository is no longer found on disk, cleaning this up
      // ensures we don't accidentally run any Git operations against the
      // wrong location if the user then relocates the `.git` folder elsewhere
      this.removeGitStore(repository)
      return Promise.resolve(null)
    }

    const gitHubRepository = repository.gitHubRepository
    if (gitHubRepository) {
      this._updateIssues(gitHubRepository)
    }

    await this._refreshRepository(repository)

    // The selected repository could have changed while we were refreshing.
    if (this.selectedRepository !== repository) {
      return null
    }

    // "Clone in Desktop" from a cold start can trigger this twice, and
    // for edge cases where _selectRepository is re-entract, calling this here
    // ensures we clean up the existing background fetcher correctly (if set)
    this.stopBackgroundFetching()

    this.startBackgroundFetching(repository, !previouslySelectedRepository)
    this.refreshMentionables(repository)

    if (repository instanceof Repository) {
      return this.refreshGitHubRepositoryInfo(repository)
    } else {
      return repository
    }
  }

  public async _updateIssues(repository: GitHubRepository) {
    const user = getAccountForEndpoint(this.accounts, repository.endpoint)
    if (!user) {
      return
    }

    try {
      await this._issuesStore.fetchIssues(repository, user)
    } catch (e) {
      log.warn(`Unable to fetch issues for ${repository.fullName}`, e)
    }
  }

  private stopBackgroundFetching() {
    const backgroundFetcher = this.currentBackgroundFetcher
    if (backgroundFetcher) {
      backgroundFetcher.stop()
      this.currentBackgroundFetcher = null
    }
  }

  private refreshMentionables(repository: Repository) {
    const account = this.getAccountForRepository(repository)
    if (!account) {
      return
    }

    const gitHubRepository = repository.gitHubRepository
    if (!gitHubRepository) {
      return
    }

    this.gitHubUserStore.updateMentionables(gitHubRepository, account)
  }

  private startBackgroundFetching(
    repository: Repository,
    withInitialSkew: boolean
  ) {
    if (this.currentBackgroundFetcher) {
      fatalError(
        `We should only have on background fetcher active at once, but we're trying to start background fetching on ${repository.name} while another background fetcher is still active!`
      )
      return
    }

    const account = this.getAccountForRepository(repository)
    if (!account) {
      return
    }

    if (!repository.gitHubRepository) {
      return
    }

    const fetcher = new BackgroundFetcher(repository, account, r =>
      this.performFetch(r, account, true)
    )
    fetcher.start(withInitialSkew)
    this.currentBackgroundFetcher = fetcher
  }

  /** Load the initial state for the app. */
  public async loadInitialState() {
    const [accounts, repositories] = await Promise.all([
      this.accountsStore.getAll(),
      this.repositoriesStore.getAll(),
    ])

    this.accounts = accounts
    this.repositories = repositories

    // doing this that the current user can be found by any of their email addresses
    for (const account of accounts) {
      const userAssociations: ReadonlyArray<
        IGitHubUser
      > = account.emails.map(email =>
        // NB: We're not using object spread here because `account` has more
        // keys than we want.
        ({
          endpoint: account.endpoint,
          email: email.email,
          login: account.login,
          avatarURL: account.avatarURL,
          name: account.name,
        })
      )

      for (const user of userAssociations) {
        this.gitHubUserStore.cacheUser(user)
      }
    }

    this.updateRepositorySelection()

    this.sidebarWidth =
      parseInt(localStorage.getItem(sidebarWidthConfigKey) || '', 10) ||
      defaultSidebarWidth
    this.commitSummaryWidth =
      parseInt(localStorage.getItem(commitSummaryWidthConfigKey) || '', 10) ||
      defaultCommitSummaryWidth

    const confirmRepoRemovalValue = localStorage.getItem(confirmRepoRemovalKey)

    this.confirmRepoRemoval =
      confirmRepoRemovalValue === null
        ? confirmRepoRemovalDefault
        : confirmRepoRemovalValue === '1'

    this.emitUpdateNow()

    this.accountsStore.refresh()
  }

  private updateRepositorySelection() {
    const selectedRepository = this.selectedRepository
    let newSelectedRepository: Repository | CloningRepository | null = this
      .selectedRepository
    if (selectedRepository) {
      const r =
        this.repositories.find(
          r =>
            r.constructor === selectedRepository.constructor &&
            r.id === selectedRepository.id
        ) || null

      newSelectedRepository = r
    }

    if (newSelectedRepository === null && this.repositories.length > 0) {
      const lastSelectedID = parseInt(
        localStorage.getItem(LastSelectedRepositoryIDKey) || '',
        10
      )
      if (lastSelectedID && !isNaN(lastSelectedID)) {
        newSelectedRepository =
          this.repositories.find(r => r.id === lastSelectedID) || null
      }

      if (!newSelectedRepository) {
        newSelectedRepository = this.repositories[0]
      }
    }

<<<<<<< HEAD
    this._selectRepository(newSelectedRepository)

    this.sidebarWidth =
      parseInt(localStorage.getItem(sidebarWidthConfigKey) || '', 10) ||
      defaultSidebarWidth
    this.commitSummaryWidth =
      parseInt(localStorage.getItem(commitSummaryWidthConfigKey) || '', 10) ||
      defaultCommitSummaryWidth

    const confirmRepoRemovalValue = localStorage.getItem(confirmRepoRemovalKey)

    this.confirmRepoRemoval =
      confirmRepoRemovalValue === null
        ? confirmRepoRemovalDefault
        : confirmRepoRemovalValue === '1'

    const imageDiffTypeValue = localStorage.getItem(imageDiffTypeKey)

    this.imageDiffType =
      imageDiffTypeValue === null
        ? imageDiffTypeDefault
        : parseInt(imageDiffTypeValue)

    if (initialLoad) {
      // For the intitial load, synchronously emit the update so that the window
      // is drawn with the initial state before we show it.
      this.emitUpdateNow()
    } else {
=======
    const repositoryChanged =
      (selectedRepository &&
        newSelectedRepository &&
        !structuralEquals(selectedRepository, newSelectedRepository)) ||
      (selectedRepository && !newSelectedRepository) ||
      (!selectedRepository && newSelectedRepository)
    if (repositoryChanged) {
      this._selectRepository(newSelectedRepository)
>>>>>>> 0d00f995
      this.emitUpdate()
    }
  }

  /** This shouldn't be called directly. See `Dispatcher`. */
  public async _loadStatus(
    repository: Repository,
    clearPartialState: boolean = false
  ): Promise<void> {
    const gitStore = this.getGitStore(repository)
    const status = await gitStore.loadStatus()

    if (!status) {
      return
    }

    this.updateChangesState(repository, state => {
      // Populate a map for all files in the current working directory state
      const filesByID = new Map<string, WorkingDirectoryFileChange>()
      state.workingDirectory.files.forEach(f => filesByID.set(f.id, f))

      // Attempt to preserve the selection state for each file in the new
      // working directory state by looking at the current files
      const mergedFiles = status.workingDirectory.files
        .map(file => {
          const existingFile = filesByID.get(file.id)
          if (existingFile) {
            if (clearPartialState) {
              if (
                existingFile.selection.getSelectionType() ===
                DiffSelectionType.Partial
              ) {
                return file.withIncludeAll(false)
              }
            }

            return file.withSelection(existingFile.selection)
          } else {
            return file
          }
        })
        .sort((x, y) => caseInsensitiveCompare(x.path, y.path))

      const includeAll = this.getIncludeAllState(mergedFiles)
      const workingDirectory = new WorkingDirectoryStatus(
        mergedFiles,
        includeAll
      )

      let selectedFileID = state.selectedFileID
      const matchedFile = mergedFiles.find(x => x.id === selectedFileID)

      // Select the first file if we don't have anything selected.
      if ((!selectedFileID || !matchedFile) && mergedFiles.length) {
        selectedFileID = mergedFiles[0].id || null
      }

      // The file selection could have changed if the previously selected file
      // is no longer selectable (it was reverted or committed) but if it hasn't
      // changed we can reuse the diff.
      const sameSelectedFileExists = state.selectedFileID
        ? workingDirectory.findFileWithID(state.selectedFileID)
        : null
      const diff = sameSelectedFileExists ? state.diff : null
      return { workingDirectory, selectedFileID, diff }
    })
    this.emitUpdate()

    this.updateChangesDiffForCurrentSelection(repository)
  }

  /** This shouldn't be called directly. See `Dispatcher`. */
  public async _changeRepositorySection(
    repository: Repository,
    selectedSection: RepositorySection
  ): Promise<void> {
    this.updateRepositoryState(repository, state => ({ selectedSection }))
    this.emitUpdate()

    if (selectedSection === RepositorySection.History) {
      return this.refreshHistorySection(repository)
    } else if (selectedSection === RepositorySection.Changes) {
      return this.refreshChangesSection(repository, {
        includingStatus: true,
        clearPartialState: false,
      })
    }
  }

  /** This shouldn't be called directly. See `Dispatcher`. */
  public async _changeChangesSelection(
    repository: Repository,
    selectedFile: WorkingDirectoryFileChange | null
  ): Promise<void> {
    this.updateChangesState(repository, state => ({
      selectedFileID: selectedFile ? selectedFile.id : null,
      diff: null,
    }))
    this.emitUpdate()

    this.updateChangesDiffForCurrentSelection(repository)
  }

  /**
   * Loads or re-loads (refreshes) the diff for the currently selected file
   * in the working directory. This operation is a noop if there's no currently
   * selected file.
   */
  private async updateChangesDiffForCurrentSelection(
    repository: Repository
  ): Promise<void> {
    const stateBeforeLoad = this.getRepositoryState(repository)
    const changesStateBeforeLoad = stateBeforeLoad.changesState
    const selectedFileIDBeforeLoad = changesStateBeforeLoad.selectedFileID
    if (!selectedFileIDBeforeLoad) {
      return
    }

    const selectedFileBeforeLoad = changesStateBeforeLoad.workingDirectory.findFileWithID(
      selectedFileIDBeforeLoad
    )
    if (!selectedFileBeforeLoad) {
      return
    }

    const diff = await getWorkingDirectoryDiff(
      repository,
      selectedFileBeforeLoad
    )

    const stateAfterLoad = this.getRepositoryState(repository)
    const changesState = stateAfterLoad.changesState
    const selectedFileID = changesState.selectedFileID

    // A different file could have been selected while we were loading the diff
    // in which case we no longer care about the diff we just loaded.
    if (!selectedFileID) {
      return
    }
    if (selectedFileID !== selectedFileIDBeforeLoad) {
      return
    }

    const currentlySelectedFile = changesState.workingDirectory.findFileWithID(
      selectedFileID
    )
    if (!currentlySelectedFile) {
      return
    }

    const selectableLines = new Set<number>()
    if (diff.kind === DiffType.Text) {
      // The diff might have changed dramatically since last we loaded it.
      // Ideally we would be more clever about validating that any partial
      // selection state is still valid by ensuring that selected lines still
      // exist but for now we'll settle on just updating the selectable lines
      // such that any previously selected line which now no longer exists or
      // has been turned into a context line isn't still selected.
      diff.hunks.forEach(h => {
        h.lines.forEach((line, index) => {
          if (line.isIncludeableLine()) {
            selectableLines.add(h.unifiedDiffStart + index)
          }
        })
      })
    }

    const newSelection = currentlySelectedFile.selection.withSelectableLines(
      selectableLines
    )
    const selectedFile = currentlySelectedFile.withSelection(newSelection)
    const workingDirectory = changesState.workingDirectory.byReplacingFile(
      selectedFile
    )

    this.updateChangesState(repository, state => ({ diff, workingDirectory }))
    this.emitUpdate()
  }

  /** This shouldn't be called directly. See `Dispatcher`. */
  public async _commitIncludedChanges(
    repository: Repository,
    message: ICommitMessage
  ): Promise<boolean> {
    const state = this.getRepositoryState(repository)
    const files = state.changesState.workingDirectory.files
    const selectedFiles = files.filter(file => {
      return file.selection.getSelectionType() !== DiffSelectionType.None
    })

    const gitStore = this.getGitStore(repository)

    const result = await this.isCommitting(repository, () => {
      return gitStore.performFailableOperation(() => {
        const commitMessage = formatCommitMessage(message)
        return createCommit(repository, commitMessage, selectedFiles)
      })
    })

    if (result) {
      this.statsStore.recordCommit()

      const includedPartialSelections = files.some(
        file => file.selection.getSelectionType() === DiffSelectionType.Partial
      )
      if (includedPartialSelections) {
        this.statsStore.recordPartialCommit()
      }

      await this._refreshRepository(repository)
      await this.refreshChangesSection(repository, {
        includingStatus: true,
        clearPartialState: true,
      })
    }

    return result || false
  }

  private getIncludeAllState(
    files: ReadonlyArray<WorkingDirectoryFileChange>
  ): boolean | null {
    const allSelected = files.every(
      f => f.selection.getSelectionType() === DiffSelectionType.All
    )
    const noneSelected = files.every(
      f => f.selection.getSelectionType() === DiffSelectionType.None
    )

    let includeAll: boolean | null = null
    if (allSelected) {
      includeAll = true
    } else if (noneSelected) {
      includeAll = false
    }

    return includeAll
  }

  /** This shouldn't be called directly. See `Dispatcher`. */
  public _changeFileIncluded(
    repository: Repository,
    file: WorkingDirectoryFileChange,
    include: boolean
  ): Promise<void> {
    const selection = include
      ? file.selection.withSelectAll()
      : file.selection.withSelectNone()
    this.updateWorkingDirectoryFileSelection(repository, file, selection)
    return Promise.resolve()
  }

  /** This shouldn't be called directly. See `Dispatcher`. */
  public _changeFileLineSelection(
    repository: Repository,
    file: WorkingDirectoryFileChange,
    diffSelection: DiffSelection
  ): Promise<void> {
    this.updateWorkingDirectoryFileSelection(repository, file, diffSelection)
    return Promise.resolve()
  }

  /**
   * Updates the selection for the given file in the working directory state and
   * emits an update event.
   */
  private updateWorkingDirectoryFileSelection(
    repository: Repository,
    file: WorkingDirectoryFileChange,
    selection: DiffSelection
  ) {
    this.updateChangesState(repository, state => {
      const newFiles = state.workingDirectory.files.map(
        f => (f.id === file.id ? f.withSelection(selection) : f)
      )

      const includeAll = this.getIncludeAllState(newFiles)
      const workingDirectory = new WorkingDirectoryStatus(newFiles, includeAll)
      const diff = state.selectedFileID ? state.diff : null
      return { workingDirectory, diff }
    })

    this.emitUpdate()
  }

  /** This shouldn't be called directly. See `Dispatcher`. */
  public _changeIncludeAllFiles(
    repository: Repository,
    includeAll: boolean
  ): Promise<void> {
    this.updateChangesState(repository, state => {
      const workingDirectory = state.workingDirectory.withIncludeAllFiles(
        includeAll
      )
      return { workingDirectory }
    })

    this.emitUpdate()

    return Promise.resolve()
  }

  /** This shouldn't be called directly. See `Dispatcher`. */
  public async _refreshRepository(repository: Repository): Promise<void> {
    if (repository.missing) {
      return
    }

    const state = this.getRepositoryState(repository)
    const gitStore = this.getGitStore(repository)

    // When refreshing we *always* check the status so that we can update the
    // changes indicator in the tab bar. But we only load History if it's
    // selected.
    await Promise.all([this._loadStatus(repository), gitStore.loadBranches()])

    const section = state.selectedSection
    let refreshSectionPromise: Promise<void>
    if (section === RepositorySection.History) {
      refreshSectionPromise = this.refreshHistorySection(repository)
    } else if (section === RepositorySection.Changes) {
      refreshSectionPromise = this.refreshChangesSection(repository, {
        includingStatus: false,
        clearPartialState: false,
      })
    } else {
      return assertNever(section, `Unknown section: ${section}`)
    }

    await Promise.all([
      gitStore.loadCurrentRemote(),
      gitStore.updateLastFetched(),
      this.refreshAuthor(repository),
      gitStore.loadContextualCommitMessage(),
      refreshSectionPromise,
    ])
  }

  /**
   * Refresh all the data for the Changes section.
   *
   * This will be called automatically when appropriate.
   */
  private async refreshChangesSection(
    repository: Repository,
    options: { includingStatus: boolean; clearPartialState: boolean }
  ): Promise<void> {
    if (options.includingStatus) {
      await this._loadStatus(repository, options.clearPartialState)
    }

    const gitStore = this.getGitStore(repository)
    const state = this.getRepositoryState(repository)

    if (state.branchesState.tip.kind === TipState.Valid) {
      const currentBranch = state.branchesState.tip.branch
      await gitStore.loadLocalCommits(currentBranch)
    } else if (state.branchesState.tip.kind === TipState.Unborn) {
      await gitStore.loadLocalCommits(null)
    }
  }

  /**
   * Refresh all the data for the History section.
   *
   * This will be called automatically when appropriate.
   */
  private async refreshHistorySection(repository: Repository): Promise<void> {
    return this._loadHistory(repository)
  }

  private async refreshAuthor(repository: Repository): Promise<void> {
    const gitStore = this.getGitStore(repository)
    const commitAuthor =
      (await gitStore.performFailableOperation(() =>
        getAuthorIdentity(repository)
      )) || null

    this.updateRepositoryState(repository, state => ({ commitAuthor }))
    this.emitUpdate()
  }

  /** This shouldn't be called directly. See `Dispatcher`. */
  public async _showPopup(popup: Popup): Promise<void> {
    this._closePopup()

    // Always close the app menu when showing a pop up. This is only
    // applicable on Windows where we draw a custom app menu.
    this._closeFoldout(FoldoutType.AppMenu)

    this.currentPopup = popup
    this.emitUpdate()
  }

  /** This shouldn't be called directly. See `Dispatcher`. */
  public _closePopup(): Promise<void> {
    const currentPopup = this.currentPopup
    if (!currentPopup) {
      return Promise.resolve()
    }

    if (currentPopup.type === PopupType.CloneRepository) {
      this._completeOpenInDesktop(() => Promise.resolve(null))
    }

    this.currentPopup = null
    this.emitUpdate()

    return Promise.resolve()
  }

  /** This shouldn't be called directly. See `Dispatcher`. */
  public async _showFoldout(foldout: Foldout): Promise<void> {
    this.currentFoldout = foldout
    this.emitUpdate()
  }

  /** This shouldn't be called directly. See `Dispatcher`. */
  public async _closeFoldout(foldout: FoldoutType): Promise<void> {
    if (!this.currentFoldout) {
      return
    }

    if (foldout !== undefined && this.currentFoldout.type !== foldout) {
      return
    }

    this.currentFoldout = null
    this.emitUpdate()
  }

  /** This shouldn't be called directly. See `Dispatcher`. */
  public async _createBranch(
    repository: Repository,
    name: string,
    startPoint?: string
  ): Promise<Repository> {
    const gitStore = this.getGitStore(repository)
    const createResult = await gitStore.performFailableOperation(() =>
      createBranch(repository, name, startPoint)
    )

    if (createResult !== true) {
      return repository
    }

    return await this._checkoutBranch(repository, name)
  }

  private updateCheckoutProgress(
    repository: Repository,
    checkoutProgress: ICheckoutProgress | null
  ) {
    this.updateRepositoryState(repository, state => ({ checkoutProgress }))

    if (this.selectedRepository === repository) {
      this.emitUpdate()
    }
  }

  /** This shouldn't be called directly. See `Dispatcher`. */
  public async _checkoutBranch(
    repository: Repository,
    name: string
  ): Promise<Repository> {
    const gitStore = this.getGitStore(repository)
    const kind = 'checkout'

    await gitStore.performFailableOperation(() => {
      return checkoutBranch(repository, name, progress => {
        this.updateCheckoutProgress(repository, progress)
      })
    })

    try {
      this.updateCheckoutProgress(repository, {
        kind,
        title: __DARWIN__ ? 'Refreshing Repository' : 'Refreshing repository',
        value: 1,
        targetBranch: name,
      })

      await this._refreshRepository(repository)
    } finally {
      this.updateCheckoutProgress(repository, null)
    }

    return repository
  }

  /** This shouldn't be called directly. See `Dispatcher`. */
  public async _repositoryWithRefreshedGitHubRepository(
    repository: Repository
  ): Promise<Repository> {
    const oldGitHubRepository = repository.gitHubRepository

    const updatedRepository = await this.updateGitHubRepositoryAssociation(
      repository
    )

    const updatedGitHubRepository = updatedRepository.gitHubRepository

    if (!updatedGitHubRepository) {
      return updatedRepository
    }

    const account = this.getAccountForRepository(updatedRepository)
    if (!account) {
      // If the repository given to us had a GitHubRepository instance we want
      // to try to preserve that if possible since the updated GitHubRepository
      // instance won't have any API information while the previous one might.
      // We'll only swap it out if the endpoint has changed in which case the
      // old API information will be invalid anyway.
      if (!oldGitHubRepository) {
        return updatedRepository
      }

      // The endpoints have changed, all bets are off
      if (updatedGitHubRepository.endpoint !== oldGitHubRepository.endpoint) {
        return updatedRepository
      }

      return repository
    }

    const api = API.fromAccount(account)
    const apiRepo = await api.fetchRepository(
      updatedGitHubRepository.owner.login,
      updatedGitHubRepository.name
    )

    if (!apiRepo) {
      // If we've failed to retrieve the repository information from the API
      // we generally want to keep whatever information we used to have from
      // a previously successful API request rather than return the
      // updatedRepository which only contains a subset of the fields we'd get
      // from the API. The only circumstance where we would want to return the
      // updated repository is if we previously didn't have an association and
      // have now been able to infer one based on the remote.
      //
      // Note that the updateGitHubRepositoryAssociation method will either
      // return exact repository given if no association could be found or
      // a copy of the given repository with only the gitHubRepository property
      // changed.
      return oldGitHubRepository ? repository : updatedRepository
    }

    const withUpdatedGitHubRepository = updatedRepository.withGitHubRepository(
      updatedGitHubRepository.withAPI(apiRepo)
    )
    if (structuralEquals(withUpdatedGitHubRepository, repository)) {
      return withUpdatedGitHubRepository
    }

    return this.repositoriesStore.updateGitHubRepository(
      withUpdatedGitHubRepository
    )
  }

  private async updateGitHubRepositoryAssociation(
    repository: Repository
  ): Promise<Repository> {
    const gitHubRepository = await this.guessGitHubRepository(repository)
    if (gitHubRepository === repository.gitHubRepository || !gitHubRepository) {
      return repository
    }

    if (
      repository.gitHubRepository &&
      gitHubRepository &&
      structuralEquals(repository.gitHubRepository, gitHubRepository)
    ) {
      return repository
    }

    return repository.withGitHubRepository(gitHubRepository)
  }

  private async guessGitHubRepository(
    repository: Repository
  ): Promise<GitHubRepository | null> {
    const remote = await getDefaultRemote(repository)
    return remote ? matchGitHubRepository(this.accounts, remote.url) : null
  }

  /** This shouldn't be called directly. See `Dispatcher`. */
  public _pushError(error: Error): Promise<void> {
    const newErrors = Array.from(this.errors)
    newErrors.push(error)
    this.errors = newErrors
    this.emitUpdate()

    return Promise.resolve()
  }

  /** This shouldn't be called directly. See `Dispatcher`. */
  public _clearError(error: Error): Promise<void> {
    this.errors = this.errors.filter(e => e !== error)
    this.emitUpdate()

    return Promise.resolve()
  }

  /** This shouldn't be called directly. See `Dispatcher`. */
  public async _renameBranch(
    repository: Repository,
    branch: Branch,
    newName: string
  ): Promise<void> {
    const gitStore = this.getGitStore(repository)
    await gitStore.performFailableOperation(() =>
      renameBranch(repository, branch, newName)
    )

    return this._refreshRepository(repository)
  }

  /** This shouldn't be called directly. See `Dispatcher`. */
  public _deleteBranch(repository: Repository, branch: Branch): Promise<void> {
    return this.withAuthenticatingUser(
      repository,
      async (repository, account) => {
        const defaultBranch = this.getRepositoryState(repository).branchesState
          .defaultBranch
        if (!defaultBranch) {
          throw new Error(`No default branch!`)
        }

        const gitStore = this.getGitStore(repository)

        await gitStore.performFailableOperation(() =>
          checkoutBranch(repository, defaultBranch.name)
        )
        await gitStore.performFailableOperation(() =>
          deleteBranch(repository, branch, account)
        )

        return this._refreshRepository(repository)
      }
    )
  }

  private updatePushPullFetchProgress(
    repository: Repository,
    pushPullFetchProgress: Progress | null
  ) {
    this.updateRepositoryState(repository, state => ({ pushPullFetchProgress }))

    if (this.selectedRepository === repository) {
      this.emitUpdate()
    }
  }

  public async _push(repository: Repository): Promise<void> {
    return this.withAuthenticatingUser(repository, (repository, account) => {
      return this.performPush(repository, account)
    })
  }

  private async performPush(
    repository: Repository,
    account: Account | null
  ): Promise<void> {
    const gitStore = this.getGitStore(repository)
    const remote = gitStore.remote
    if (!remote) {
      this._showPopup({ type: PopupType.PublishRepository, repository })
      return
    }

    return this.withPushPull(repository, async () => {
      const state = this.getRepositoryState(repository)
      if (state.branchesState.tip.kind === TipState.Unborn) {
        throw new Error('The current branch is unborn.')
      }

      if (state.branchesState.tip.kind === TipState.Detached) {
        throw new Error('The current repository is in a detached HEAD state.')
      }

      if (state.branchesState.tip.kind === TipState.Valid) {
        const branch = state.branchesState.tip.branch

        const pushTitle = `Pushing to ${remote.name}`

        // Emit an initial progress even before our push begins
        // since we're doing some work to get remotes up front.
        this.updatePushPullFetchProgress(repository, {
          kind: 'push',
          title: pushTitle,
          value: 0,
          remote: remote.name,
          branch: branch.name,
        })

        // Let's say that a push takes roughly twice as long as a fetch,
        // this is of course highly inaccurate.
        let pushWeight = 2.5
        let fetchWeight = 1

        // Let's leave 10% at the end for refreshing
        const refreshWeight = 0.1

        // Scale pull and fetch weights to be between 0 and 0.9.
        const scale = 1 / (pushWeight + fetchWeight) * (1 - refreshWeight)

        pushWeight *= scale
        fetchWeight *= scale

        await gitStore.performFailableOperation(async () => {
          await pushRepo(
            repository,
            account,
            remote.name,
            branch.name,
            branch.upstreamWithoutRemote,
            progress => {
              this.updatePushPullFetchProgress(repository, {
                ...progress,
                title: pushTitle,
                value: pushWeight * progress.value,
              })
            }
          )

          await gitStore.fetchRemotes(
            account,
            [remote],
            false,
            fetchProgress => {
              this.updatePushPullFetchProgress(repository, {
                ...fetchProgress,
                value: pushWeight + fetchProgress.value * fetchWeight,
              })
            }
          )

          const refreshTitle = __DARWIN__
            ? 'Refreshing Repository'
            : 'Refreshing repository'
          const refreshStartProgress = pushWeight + fetchWeight

          this.updatePushPullFetchProgress(repository, {
            kind: 'generic',
            title: refreshTitle,
            value: refreshStartProgress,
          })

          await this._refreshRepository(repository)

          this.updatePushPullFetchProgress(repository, {
            kind: 'generic',
            title: refreshTitle,
            description: 'Fast-forwarding branches',
            value: refreshStartProgress + refreshWeight * 0.5,
          })

          await this.fastForwardBranches(repository)
        })

        this.updatePushPullFetchProgress(repository, null)
      }
    })
  }

  private async isCommitting(
    repository: Repository,
    fn: () => Promise<boolean | undefined>
  ): Promise<boolean | undefined> {
    const state = this.getRepositoryState(repository)
    // ensure the user doesn't try and commit again
    if (state.isCommitting) {
      return
    }

    this.updateRepositoryState(repository, state => ({ isCommitting: true }))
    this.emitUpdate()

    try {
      return await fn()
    } finally {
      this.updateRepositoryState(repository, state => ({ isCommitting: false }))
      this.emitUpdate()
    }
  }

  private async withPushPull(
    repository: Repository,
    fn: () => Promise<void>
  ): Promise<void> {
    const state = this.getRepositoryState(repository)
    // Don't allow concurrent network operations.
    if (state.isPushPullFetchInProgress) {
      return
    }

    this.updateRepositoryState(repository, state => ({
      isPushPullFetchInProgress: true,
    }))
    this.emitUpdate()

    try {
      await fn()
    } finally {
      this.updateRepositoryState(repository, state => ({
        isPushPullFetchInProgress: false,
      }))
      this.emitUpdate()
    }
  }

  public async _pull(repository: Repository): Promise<void> {
    return this.withAuthenticatingUser(repository, (repository, account) => {
      return this.performPull(repository, account)
    })
  }

  /** This shouldn't be called directly. See `Dispatcher`. */
  private async performPull(
    repository: Repository,
    account: Account | null
  ): Promise<void> {
    return this.withPushPull(repository, async () => {
      const gitStore = this.getGitStore(repository)
      const remote = gitStore.remote

      if (!remote) {
        return Promise.reject(new Error('The repository has no remotes.'))
      }

      const state = this.getRepositoryState(repository)

      if (state.branchesState.tip.kind === TipState.Unborn) {
        throw new Error('The current branch is unborn.')
      }

      if (state.branchesState.tip.kind === TipState.Detached) {
        throw new Error('The current repository is in a detached HEAD state.')
      }

      if (state.branchesState.tip.kind === TipState.Valid) {
        const title = `Pulling ${remote.name}`
        const kind = 'pull'
        this.updatePushPullFetchProgress(repository, {
          kind,
          title,
          value: 0,
          remote: remote.name,
        })

        try {
          // Let's say that a pull takes twice as long as a fetch,
          // this is of course highly inaccurate.
          let pullWeight = 2
          let fetchWeight = 1

          // Let's leave 10% at the end for refreshing
          const refreshWeight = 0.1

          // Scale pull and fetch weights to be between 0 and 0.9.
          const scale = 1 / (pullWeight + fetchWeight) * (1 - refreshWeight)

          pullWeight *= scale
          fetchWeight *= scale

          await gitStore.performFailableOperation(() =>
            pullRepo(repository, account, remote.name, progress => {
              this.updatePushPullFetchProgress(repository, {
                ...progress,
                value: progress.value * pullWeight,
              })
            })
          )

          const refreshStartProgress = pullWeight + fetchWeight
          const refreshTitle = __DARWIN__
            ? 'Refreshing Repository'
            : 'Refreshing repository'

          this.updatePushPullFetchProgress(repository, {
            kind: 'generic',
            title: refreshTitle,
            value: refreshStartProgress,
          })

          await this._refreshRepository(repository)

          this.updatePushPullFetchProgress(repository, {
            kind: 'generic',
            title: refreshTitle,
            description: 'Fast-forwarding branches',
            value: refreshStartProgress + refreshWeight * 0.5,
          })

          await this.fastForwardBranches(repository)
        } finally {
          this.updatePushPullFetchProgress(repository, null)
        }
      }
    })
  }

  private async fastForwardBranches(repository: Repository) {
    const state = this.getRepositoryState(repository)
    const branches = state.branchesState.allBranches

    const tip = state.branchesState.tip
    const currentBranchName =
      tip.kind === TipState.Valid ? tip.branch.name : null

    // A branch is only eligible for being fast forwarded if:
    //  1. It's local.
    //  2. It's not the current branch.
    //  3. It has an upstream.
    //  4. It's not ahead of its upstream.
    const eligibleBranches = branches.filter(b => {
      return (
        b.type === BranchType.Local &&
        b.name !== currentBranchName &&
        b.upstream
      )
    })

    for (const branch of eligibleBranches) {
      const aheadBehind = await getBranchAheadBehind(repository, branch)
      if (!aheadBehind) {
        continue
      }

      const { ahead, behind } = aheadBehind
      if (ahead === 0 && behind > 0) {
        // At this point we're guaranteed this is non-null since we've filtered
        // out any branches will null upstreams above when creating
        // `eligibleBranches`.
        const upstreamRef = branch.upstream!
        const localRef = formatAsLocalRef(branch.name)
        await updateRef(
          repository,
          localRef,
          branch.tip.sha,
          upstreamRef,
          'pull: Fast-forward'
        )
      }
    }
  }

  /** Get the authenticated user for the repository. */
  private getAccountForRepository(repository: Repository): Account | null {
    const gitHubRepository = repository.gitHubRepository
    if (!gitHubRepository) {
      return null
    }

    return getAccountForEndpoint(this.accounts, gitHubRepository.endpoint)
  }

  /** This shouldn't be called directly. See `Dispatcher`. */
  public async _publishRepository(
    repository: Repository,
    name: string,
    description: string,
    private_: boolean,
    account: Account,
    org: IAPIUser | null
  ): Promise<Repository> {
    const api = API.fromAccount(account)
    const apiRepository = await api.createRepository(
      org,
      name,
      description,
      private_
    )

    const gitStore = this.getGitStore(repository)
    await gitStore.performFailableOperation(() =>
      addRemote(repository, 'origin', apiRepository.clone_url)
    )
    await gitStore.loadCurrentRemote()

    // skip pushing if the current branch is a detached HEAD or the repository
    // is unborn
    if (gitStore.tip.kind === TipState.Valid) {
      await this.performPush(repository, account)
    }

    return this.refreshGitHubRepositoryInfo(repository)
  }

  /** This shouldn't be called directly. See `Dispatcher`. */
  public _clone(
    url: string,
    path: string,
    options: { account: Account | null; branch?: string }
  ): { promise: Promise<boolean>; repository: CloningRepository } {
    const promise = this.cloningRepositoriesStore.clone(url, path, options)
    const repository = this.cloningRepositoriesStore.repositories.find(
      r => r.url === url && r.path === path
    )!

    return { promise, repository }
  }

  public _removeCloningRepository(repository: CloningRepository) {
    this.cloningRepositoriesStore.remove(repository)
  }

  public async _discardChanges(
    repository: Repository,
    files: ReadonlyArray<WorkingDirectoryFileChange>
  ) {
    const gitStore = this.getGitStore(repository)
    await gitStore.discardChanges(files)

    return this._refreshRepository(repository)
  }

  public async _undoCommit(
    repository: Repository,
    commit: Commit
  ): Promise<void> {
    const gitStore = this.getGitStore(repository)

    await gitStore.undoCommit(commit)

    const state = this.getRepositoryState(repository)
    const selectedCommit = state.historyState.selection.sha

    if (selectedCommit === commit.sha) {
      // clear the selection of this commit in the history view
      this.updateHistoryState(repository, state => {
        const selection = { sha: null, file: null }
        return { selection }
      })
    }

    return this._refreshRepository(repository)
  }

  /**
   * Fetch a specific refspec for the repository.
   *
   * As this action is required to complete when viewing a Pull Request from
   * a fork, it does not opt-in to checks that prevent multiple concurrent
   * network actions. This might require some rework in the future to chain
   * these actions.
   *
   */
  public async _fetchRefspec(
    repository: Repository,
    refspec: string
  ): Promise<void> {
    return this.withAuthenticatingUser(
      repository,
      async (repository, account) => {
        const gitStore = this.getGitStore(repository)
        await gitStore.fetchRefspec(account, refspec)

        return this._refreshRepository(repository)
      }
    )
  }

  /** Fetch the repository. */
  public _fetch(repository: Repository): Promise<void> {
    return this.withAuthenticatingUser(repository, (repository, account) => {
      return this.performFetch(repository, account, false)
    })
  }

  private async performFetch(
    repository: Repository,
    account: Account | null,
    backgroundTask: boolean
  ): Promise<void> {
    await this.withPushPull(repository, async () => {
      const gitStore = this.getGitStore(repository)

      try {
        const fetchWeight = 0.9
        const refreshWeight = 0.1

        await gitStore.fetch(account, backgroundTask, progress => {
          this.updatePushPullFetchProgress(repository, {
            ...progress,
            value: progress.value * fetchWeight,
          })
        })

        const refreshTitle = __DARWIN__
          ? 'Refreshing Repository'
          : 'Refreshing repository'

        this.updatePushPullFetchProgress(repository, {
          kind: 'generic',
          title: refreshTitle,
          value: fetchWeight,
        })

        await this._refreshRepository(repository)

        this.updatePushPullFetchProgress(repository, {
          kind: 'generic',
          title: refreshTitle,
          description: 'Fast-forwarding branches',
          value: fetchWeight + refreshWeight * 0.5,
        })

        await this.fastForwardBranches(repository)
      } finally {
        this.updatePushPullFetchProgress(repository, null)
      }
    })
  }

  public _endWelcomeFlow(): Promise<void> {
    this.showWelcomeFlow = false

    this.emitUpdate()

    markWelcomeFlowComplete()

    return Promise.resolve()
  }

  public _setSidebarWidth(width: number): Promise<void> {
    this.sidebarWidth = width
    localStorage.setItem(sidebarWidthConfigKey, width.toString())
    this.emitUpdate()

    return Promise.resolve()
  }

  public _resetSidebarWidth(): Promise<void> {
    this.sidebarWidth = defaultSidebarWidth
    localStorage.removeItem(sidebarWidthConfigKey)
    this.emitUpdate()

    return Promise.resolve()
  }

  public _setCommitSummaryWidth(width: number): Promise<void> {
    this.commitSummaryWidth = width
    localStorage.setItem(commitSummaryWidthConfigKey, width.toString())
    this.emitUpdate()

    return Promise.resolve()
  }

  public _resetCommitSummaryWidth(): Promise<void> {
    this.commitSummaryWidth = defaultCommitSummaryWidth
    localStorage.removeItem(commitSummaryWidthConfigKey)
    this.emitUpdate()

    return Promise.resolve()
  }

  public _setCommitMessage(
    repository: Repository,
    message: ICommitMessage | null
  ): Promise<void> {
    const gitStore = this.getGitStore(repository)
    return gitStore.setCommitMessage(message)
  }

  /**
   * Set the global application menu.
   *
   * This is called in response to the main process emitting an event signalling
   * that the application menu has changed in some way like an item being
   * added/removed or an item having its visibility toggled.
   *
   * This method should not be called by the renderer in any other circumstance
   * than as a directly result of the main-process event.
   *
   */
  private setAppMenu(menu: IMenu): Promise<void> {
    if (this.appMenu) {
      this.appMenu = this.appMenu.withMenu(menu)
    } else {
      this.appMenu = AppMenu.fromMenu(menu)
    }

    this.emitUpdate()
    return Promise.resolve()
  }

  public _setAppMenuState(
    update: (appMenu: AppMenu) => AppMenu
  ): Promise<void> {
    if (this.appMenu) {
      this.appMenu = update(this.appMenu)
      this.emitUpdate()
    }
    return Promise.resolve()
  }

  public _setAccessKeyHighlightState(highlight: boolean): Promise<void> {
    if (this.highlightAccessKeys !== highlight) {
      this.highlightAccessKeys = highlight
      this.emitUpdate()
    }

    return Promise.resolve()
  }

  public async _mergeBranch(
    repository: Repository,
    branch: string
  ): Promise<void> {
    const gitStore = this.getGitStore(repository)
    await gitStore.merge(branch)

    return this._refreshRepository(repository)
  }

  /** This shouldn't be called directly. See `Dispatcher`. */
  public _setRemoteURL(
    repository: Repository,
    name: string,
    url: string
  ): Promise<void> {
    const gitStore = this.getGitStore(repository)
    return gitStore.setRemoteURL(name, url)
  }

  /** This shouldn't be called directly. See `Dispatcher`. */
  public _openShell(path: string) {
    this.statsStore.recordOpenShell()

    return openShell(path)
  }

  /** Takes a URL and opens it using the system default application */
  public _openInBrowser(url: string): Promise<boolean> {
    return shell.openExternal(url)
  }

  /** This shouldn't be called directly. See `Dispatcher`. */
  public async _saveGitIgnore(
    repository: Repository,
    text: string
  ): Promise<void> {
    const gitStore = this.getGitStore(repository)
    return gitStore.saveGitIgnore(text)
  }

  /** This shouldn't be called directly. See `Dispatcher`. */
  public async _readGitIgnore(repository: Repository): Promise<string | null> {
    const gitStore = this.getGitStore(repository)
    return gitStore.readGitIgnore()
  }

  /** Has the user opted out of stats reporting? */
  public getStatsOptOut(): boolean {
    return this.statsStore.getOptOut()
  }

  /** Set whether the user has opted out of stats reporting. */
  public async setStatsOptOut(optOut: boolean): Promise<void> {
    await this.statsStore.setOptOut(optOut)

    this.emitUpdate()
  }

  public _setConfirmRepoRemoval(confirmRepoRemoval: boolean): Promise<void> {
    this.confirmRepoRemoval = confirmRepoRemoval
    localStorage.setItem(confirmRepoRemovalKey, confirmRepoRemoval ? '1' : '0')
    this.emitUpdate()

    return Promise.resolve()
  }

  public _changeImageDiffType(type: ImageDiffType): Promise<void> {
    this.imageDiffType = type
    localStorage.setItem(imageDiffTypeKey, JSON.stringify(this.imageDiffType))
    this.emitUpdate()

    return Promise.resolve()
  }

  public _setUpdateBannerVisibility(visibility: boolean) {
    this.isUpdateAvailableBannerVisible = visibility

    this.emitUpdate()
  }

  public _reportStats() {
    return this.statsStore.reportStats(this.accounts, this.repositories)
  }

  public _recordLaunchStats(stats: ILaunchStats): Promise<void> {
    return this.statsStore.recordLaunchStats(stats)
  }

  public async _ignore(repository: Repository, pattern: string): Promise<void> {
    const gitStore = this.getGitStore(repository)
    await gitStore.ignore(pattern)

    return this._refreshRepository(repository)
  }

  public _resetSignInState(): Promise<void> {
    this.signInStore.reset()
    return Promise.resolve()
  }

  public _beginDotComSignIn(): Promise<void> {
    this.signInStore.beginDotComSignIn()
    return Promise.resolve()
  }

  public _beginEnterpriseSignIn(): Promise<void> {
    this.signInStore.beginEnterpriseSignIn()
    return Promise.resolve()
  }

  public _setSignInEndpoint(url: string): Promise<void> {
    return this.signInStore.setEndpoint(url)
  }

  public _setSignInCredentials(
    username: string,
    password: string
  ): Promise<void> {
    return this.signInStore.authenticateWithBasicAuth(username, password)
  }

  public _requestBrowserAuthentication(): Promise<void> {
    return this.signInStore.authenticateWithBrowser()
  }

  public _setSignInOTP(otp: string): Promise<void> {
    return this.signInStore.setTwoFactorOTP(otp)
  }

  public _setAppFocusState(isFocused: boolean): Promise<void> {
    const changed = this.appIsFocused !== isFocused
    this.appIsFocused = isFocused

    if (changed) {
      this.emitUpdate()
    }

    return Promise.resolve()
  }

  /**
   * Start an Open in Desktop flow. This will return a new promise which will
   * resolve when `_completeOpenInDesktop` is called.
   */
  public _startOpenInDesktop(fn: () => void): Promise<Repository | null> {
    // tslint:disable-next-line:promise-must-complete
    const p = new Promise<Repository | null>(
      resolve => (this.resolveOpenInDesktop = resolve)
    )
    fn()
    return p
  }

  /**
   * Complete any active Open in Desktop flow with the repository returned by
   * the given function.
   */
  public async _completeOpenInDesktop(
    fn: () => Promise<Repository | null>
  ): Promise<Repository | null> {
    const resolve = this.resolveOpenInDesktop
    this.resolveOpenInDesktop = null

    const result = await fn()
    if (resolve) {
      resolve(result)
    }

    return result
  }

  public _updateRepositoryPath(
    repository: Repository,
    path: string
  ): Promise<Repository> {
    return this.repositoriesStore.updateRepositoryPath(repository, path)
  }

  public _removeAccount(account: Account): Promise<void> {
    return this.accountsStore.removeAccount(account)
  }

  public _addAccount(account: Account): Promise<void> {
    return this.accountsStore.addAccount(account)
  }

  public _updateRepositoryMissing(
    repository: Repository,
    missing: boolean
  ): Promise<Repository> {
    return this.repositoriesStore.updateRepositoryMissing(repository, missing)
  }

  public async _addRepositories(
    paths: ReadonlyArray<string>
  ): Promise<ReadonlyArray<Repository>> {
    const addedRepositories = new Array<Repository>()
    for (const path of paths) {
      const validatedPath = await validatedRepositoryPath(path)
      if (validatedPath) {
        const addedRepo = await this.repositoriesStore.addRepository(
          validatedPath
        )
        const refreshedRepo = await this.refreshGitHubRepositoryInfo(addedRepo)
        addedRepositories.push(refreshedRepo)
      } else {
        const error = new Error(`${path} isn't a git repository.`)
        this.emitError(error)
      }
    }

    return addedRepositories
  }

  public async _removeRepositories(
    repositories: ReadonlyArray<Repository | CloningRepository>
  ): Promise<void> {
    const localRepositories = repositories.filter(
      r => r instanceof Repository
    ) as ReadonlyArray<Repository>
    const cloningRepositories = repositories.filter(
      r => r instanceof CloningRepository
    ) as ReadonlyArray<CloningRepository>
    cloningRepositories.forEach(r => {
      this._removeCloningRepository(r)
    })

    const repositoryIDs = localRepositories.map(r => r.id)
    for (const id of repositoryIDs) {
      await this.repositoriesStore.removeRepository(id)
    }

    this._showFoldout({ type: FoldoutType.Repository })
  }

  private async refreshGitHubRepositoryInfo(
    repository: Repository
  ): Promise<Repository> {
    const refreshedRepository = await this._repositoryWithRefreshedGitHubRepository(
      repository
    )

    if (structuralEquals(refreshedRepository, repository)) {
      return refreshedRepository
    }

    return this.repositoriesStore.updateGitHubRepository(refreshedRepository)
  }

  public async _cloneAgain(
    url: string,
    path: string,
    account: Account | null
  ): Promise<void> {
    const { promise, repository } = this._clone(url, path, { account })
    await this._selectRepository(repository)
    const success = await promise
    if (!success) {
      return
    }

    const repositories = this.repositories
    const found = repositories.find(r => r.path === path)

    if (found) {
      const updatedRepository = await this._updateRepositoryMissing(
        found,
        false
      )
      await this._selectRepository(updatedRepository)
    }
  }

  private async withAuthenticatingUser<T>(
    repository: Repository,
    fn: (repository: Repository, account: Account | null) => Promise<T>
  ): Promise<T> {
    let updatedRepository = repository
    let account = this.getAccountForRepository(updatedRepository)
    // If we don't have a user association, it might be because we haven't yet
    // tried to associate the repository with a GitHub repository, or that
    // association is out of date. So try again before we bail on providing an
    // authenticating user.
    if (!account) {
      updatedRepository = await this.refreshGitHubRepositoryInfo(repository)
      account = this.getAccountForRepository(updatedRepository)
    }

    return fn(updatedRepository, account)
  }
}<|MERGE_RESOLUTION|>--- conflicted
+++ resolved
@@ -849,6 +849,12 @@
         ? confirmRepoRemovalDefault
         : confirmRepoRemovalValue === '1'
 
+    const imageDiffTypeValue = localStorage.getItem(imageDiffTypeKey)
+    this.imageDiffType =
+      imageDiffTypeValue === null
+        ? imageDiffTypeDefault
+        : parseInt(imageDiffTypeValue)
+
     this.emitUpdateNow()
 
     this.accountsStore.refresh()
@@ -884,36 +890,6 @@
       }
     }
 
-<<<<<<< HEAD
-    this._selectRepository(newSelectedRepository)
-
-    this.sidebarWidth =
-      parseInt(localStorage.getItem(sidebarWidthConfigKey) || '', 10) ||
-      defaultSidebarWidth
-    this.commitSummaryWidth =
-      parseInt(localStorage.getItem(commitSummaryWidthConfigKey) || '', 10) ||
-      defaultCommitSummaryWidth
-
-    const confirmRepoRemovalValue = localStorage.getItem(confirmRepoRemovalKey)
-
-    this.confirmRepoRemoval =
-      confirmRepoRemovalValue === null
-        ? confirmRepoRemovalDefault
-        : confirmRepoRemovalValue === '1'
-
-    const imageDiffTypeValue = localStorage.getItem(imageDiffTypeKey)
-
-    this.imageDiffType =
-      imageDiffTypeValue === null
-        ? imageDiffTypeDefault
-        : parseInt(imageDiffTypeValue)
-
-    if (initialLoad) {
-      // For the intitial load, synchronously emit the update so that the window
-      // is drawn with the initial state before we show it.
-      this.emitUpdateNow()
-    } else {
-=======
     const repositoryChanged =
       (selectedRepository &&
         newSelectedRepository &&
@@ -922,7 +898,6 @@
       (!selectedRepository && newSelectedRepository)
     if (repositoryChanged) {
       this._selectRepository(newSelectedRepository)
->>>>>>> 0d00f995
       this.emitUpdate()
     }
   }
