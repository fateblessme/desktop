import { StatsDatabase, ILaunchStats, IDailyMeasures } from './stats-database'
import { getDotComAPIEndpoint } from '../api'
import { getVersion } from '../../ui/lib/app-proxy'
import { hasShownWelcomeFlow } from '../welcome'
import { Account } from '../../models/account'
import { getOS } from '../get-os'
import { getGUID } from './get-guid'
import { Repository } from '../../models/repository'
import { merge } from '../../lib/merge'
import { getPersistedThemeName } from '../../ui/lib/application-theme'
import { IUiActivityMonitor } from '../../ui/lib/ui-activity-monitor'
import { Disposable } from 'event-kit'
import { SignInMethod } from '../stores'
import { assertNever } from '../fatal-error'
import { getNumber, setNumber, getBoolean, setBoolean } from '../local-storage'

const StatsEndpoint = 'https://central.github.com/api/usage/desktop'

/** The URL to the stats samples page. */
export const SamplesURL = 'https://desktop.github.com/usage-data/'

const LastDailyStatsReportKey = 'last-daily-stats-report'

/** The localStorage key for whether the user has opted out. */
const StatsOptOutKey = 'stats-opt-out'

/** Have we successfully sent the stats opt-in? */
const HasSentOptInPingKey = 'has-sent-stats-opt-in-ping'

const WelcomeWizardInitiatedAtKey = 'welcome-wizard-initiated-at'
const WelcomeWizardCompletedAtKey = 'welcome-wizard-terminated-at'
const FirstRepositoryAddedAtKey = 'first-repository-added-at'
const FirstRepositoryClonedAtKey = 'first-repository-cloned-at'
const FirstRepositoryCreatedAtKey = 'first-repository-created-at'
const FirstCommitCreatedAtKey = 'first-commit-created-at'
const FirstPushToGitHubAtKey = 'first-push-to-github-at'
const FirstNonDefaultBranchCheckoutAtKey =
  'first-non-default-branch-checkout-at'
const WelcomeWizardSignInMethodKey = 'welcome-wizard-sign-in-method'

/** How often daily stats should be submitted (i.e., 24 hours). */
const DailyStatsReportInterval = 1000 * 60 * 60 * 24

const DefaultDailyMeasures: IDailyMeasures = {
  commits: 0,
  partialCommits: 0,
  openShellCount: 0,
  coAuthoredCommits: 0,
  branchComparisons: 0,
  defaultBranchComparisons: 0,
  mergesInitiatedFromComparison: 0,
  updateFromDefaultBranchMenuCount: 0,
  mergeIntoCurrentBranchMenuCount: 0,
  prBranchCheckouts: 0,
  repoWithIndicatorClicked: 0,
  repoWithoutIndicatorClicked: 0,
  divergingBranchBannerDismissal: 0,
  divergingBranchBannerInitatedMerge: 0,
  divergingBranchBannerInitiatedCompare: 0,
  divergingBranchBannerInfluencedMerge: 0,
  divergingBranchBannerDisplayed: 0,
  dotcomPushCount: 0,
  enterprisePushCount: 0,
  externalPushCount: 0,
  active: false,
  mergeConflictFromPullCount: 0,
  mergeConflictFromExplicitMergeCount: 0,
  mergedWithLoadingHintCount: 0,
  mergedWithCleanMergeHintCount: 0,
  mergedWithConflictWarningHintCount: 0,
  mergeSuccessAfterConflictsCount: 0,
  mergeAbortedAfterConflictsCount: 0,
  unattributedCommits: 0,
  enterpriseCommits: 0,
  dotcomCommits: 0,
}

interface IOnboardingStats {
  /**
   * Time (in seconds) from when the user first launched
   * the application and entered the welcome wizard until
   * the user added their first existing repository.
   *
   * A negative value means that this action hasn't yet
   * taken place while undefined means that the current
   * user installed desktop prior to this metric beeing
   * added and we will thus never be able to provide a
   * value.
   */
  readonly timeToFirstAddedRepository?: number

  /**
   * Time (in seconds) from when the user first launched
   * the application and entered the welcome wizard until
   * the user cloned their first repository.
   *
   * A negative value means that this action hasn't yet
   * taken place while undefined means that the current
   * user installed desktop prior to this metric beeing
   * added and we will thus never be able to provide a
   * value.
   */
  readonly timeToFirstClonedRepository?: number

  /**
   * Time (in seconds) from when the user first launched
   * the application and entered the welcome wizard until
   * the user created their first new repository.
   *
   * A negative value means that this action hasn't yet
   * taken place while undefined means that the current
   * user installed desktop prior to this metric beeing
   * added and we will thus never be able to provide a
   * value.
   */
  readonly timeToFirstCreatedRepository?: number

  /**
   * Time (in seconds) from when the user first launched
   * the application and entered the welcome wizard until
   * the user crafted their first commit.
   *
   * A negative value means that this action hasn't yet
   * taken place while undefined means that the current
   * user installed desktop prior to this metric beeing
   * added and we will thus never be able to provide a
   * value.
   */
  readonly timeToFirstCommit?: number

  /**
   * Time (in seconds) from when the user first launched
   * the application and entered the welcome wizard until
   * the user performed their first push of a repository
   * to GitHub.com or GitHub Enterprise. This metric
   * does not track pushes to non-GitHub remotes.
   */
  readonly timeToFirstGitHubPush?: number

  /**
   * Time (in seconds) from when the user first launched
   * the application and entered the welcome wizard until
   * the user first checked out a branch in any repository
   * which is not the default branch of that repository.
   *
   * Note that this metric will be set regardless of whether
   * that repository was a GitHub.com/GHE repository, local
   * repository or has a non-GitHub remote.
   *
   * A negative value means that this action hasn't yet
   * taken place while undefined means that the current
   * user installed desktop prior to this metric beeing
   * added and we will thus never be able to provide a
   * value.
   */
  readonly timeToFirstNonDefaultBranchCheckout?: number

  /**
   * Time (in seconds) from when the user first launched
   * the application and entered the welcome wizard until
   * the user completed the wizard.
   *
   * A negative value means that this action hasn't yet
   * taken place while undefined means that the current
   * user installed desktop prior to this metric beeing
   * added and we will thus never be able to provide a
   * value.
   */
  readonly timeToWelcomeWizardTerminated?: number

  /**
   * The method that was used when authenticating a
   * user in the welcome flow. If multiple succesful
   * authentications happened during the welcome flow
   * due to the user stepping back and signing in to
   * another account this will reflect the last one.
   */
  readonly welcomeWizardSignInMethod?: 'basic' | 'web'
}

/**
 * Returns the account id of the current user's GitHub.com account or null if the user
 * is not currently signed in to GitHub.com.
 *
 * @param accounts The active accounts stored in Desktop
 */
function findDotComAccountId(accounts: ReadonlyArray<Account>): number | null {
  const gitHubAccount = accounts.find(
    a => a.endpoint === getDotComAPIEndpoint()
  )

  return gitHubAccount !== undefined ? gitHubAccount.id : null
}

interface ICalculatedStats {
  /** The app version. */
  readonly version: string

  /** The OS version. */
  readonly osVersion: string

  /** The platform. */
  readonly platform: string

  /** The number of total repositories. */
  readonly repositoryCount: number

  /** The number of GitHub repositories. */
  readonly gitHubRepositoryCount: number

  /** The install ID. */
  readonly guid: string

  /** Is the user logged in with a GitHub.com account? */
  readonly dotComAccount: boolean

  /** Is the user logged in with an Enterprise account? */
  readonly enterpriseAccount: boolean

  /**
   * The name of the currently selected theme/application
   * appearance as set at time of stats submission.
   */
  readonly theme: string

  readonly eventType: 'usage'
}

type DailyStats = ICalculatedStats &
  ILaunchStats &
  IDailyMeasures &
  IOnboardingStats

/** The store for the app's stats. */
export class StatsStore {
  private readonly db: StatsDatabase
  private readonly uiActivityMonitor: IUiActivityMonitor
  private uiActivityMonitorSubscription: Disposable | null = null

  /** Has the user opted out of stats reporting? */
  private optOut: boolean

  public constructor(db: StatsDatabase, uiActivityMonitor: IUiActivityMonitor) {
    this.db = db
    this.uiActivityMonitor = uiActivityMonitor

    const storedValue = getBoolean(StatsOptOutKey)

    this.optOut = storedValue || false

    // If the user has set an opt out value but we haven't sent the ping yet,
    // give it a shot now.
    if (!getBoolean(HasSentOptInPingKey, false)) {
      this.sendOptInStatusPing(!this.optOut, storedValue)
    }

    this.enableUiActivityMonitoring()
  }

  /** Should the app report its daily stats? */
  private shouldReportDailyStats(): boolean {
    const lastDate = getNumber(LastDailyStatsReportKey, 0)
    const now = Date.now()
    return now - lastDate > DailyStatsReportInterval
  }

  /** Report any stats which are eligible for reporting. */
  public async reportStats(
    accounts: ReadonlyArray<Account>,
    repositories: ReadonlyArray<Repository>
  ) {
    if (this.optOut) {
      return
    }

    // Never report stats while in dev or test. They could be pretty crazy.
    if (__DEV__ || process.env.TEST_ENV) {
      return
    }

    // don't report until the user has had a chance to view and opt-in for
    // sharing their stats with us
    if (!hasShownWelcomeFlow()) {
      return
    }

    if (!this.shouldReportDailyStats()) {
      return
    }

    const now = Date.now()
    const stats = await this.getDailyStats(accounts, repositories)

    const user_id = findDotComAccountId(accounts)
    const payload = user_id === null ? stats : { ...stats, user_id }

    try {
      const response = await this.post(payload)
      if (!response.ok) {
        throw new Error(
          `Unexpected status: ${response.statusText} (${response.status})`
        )
      }

      log.info('Stats reported.')

      await this.clearDailyStats()
      setNumber(LastDailyStatsReportKey, now)
    } catch (e) {
      log.error('Error reporting stats:', e)
    }
  }

  /** Record the given launch stats. */
  public async recordLaunchStats(stats: ILaunchStats) {
    await this.db.launches.add(stats)
  }

  /**
   * Clear the stored daily stats. Not meant to be called
   * directly. Marked as public in order to enable testing
   * of a specific scenario, see stats-store-tests for more
   * detail.
   */
  public async clearDailyStats() {
    await this.db.launches.clear()
    await this.db.dailyMeasures.clear()

    this.enableUiActivityMonitoring()
  }

  private enableUiActivityMonitoring() {
    if (this.uiActivityMonitorSubscription !== null) {
      return
    }

    this.uiActivityMonitorSubscription = this.uiActivityMonitor.onActivity(
      this.onUiActivity
    )
  }

  private disableUiActivityMonitoring() {
    if (this.uiActivityMonitorSubscription === null) {
      return
    }

    this.uiActivityMonitorSubscription.dispose()
    this.uiActivityMonitorSubscription = null
  }

  /** Get the daily stats. */
  private async getDailyStats(
    accounts: ReadonlyArray<Account>,
    repositories: ReadonlyArray<Repository>
  ): Promise<DailyStats> {
    const launchStats = await this.getAverageLaunchStats()
    const dailyMeasures = await this.getDailyMeasures()
    const userType = this.determineUserType(accounts)
    const repositoryCounts = this.categorizedRepositoryCounts(repositories)
    const onboardingStats = this.getOnboardingStats()

    return {
      eventType: 'usage',
      version: getVersion(),
      osVersion: getOS(),
      platform: process.platform,
      theme: getPersistedThemeName(),
      ...launchStats,
      ...dailyMeasures,
      ...userType,
      ...onboardingStats,
      guid: getGUID(),
      ...repositoryCounts,
    }
  }

  private getOnboardingStats(): IOnboardingStats {
    const wizardInitiatedAt = getLocalStorageTimestamp(
      WelcomeWizardInitiatedAtKey
    )

    // If we don't have a start time for the wizard none of our other metrics
    // makes sense. This will happen for users who installed the app before
    // we started tracking onboarding stats.
    if (wizardInitiatedAt === null) {
      return {}
    }

    const timeToWelcomeWizardTerminated = timeTo(WelcomeWizardCompletedAtKey)
    const timeToFirstAddedRepository = timeTo(FirstRepositoryAddedAtKey)
    const timeToFirstClonedRepository = timeTo(FirstRepositoryClonedAtKey)
    const timeToFirstCreatedRepository = timeTo(FirstRepositoryCreatedAtKey)
    const timeToFirstCommit = timeTo(FirstCommitCreatedAtKey)
    const timeToFirstGitHubPush = timeTo(FirstPushToGitHubAtKey)
    const timeToFirstNonDefaultBranchCheckout = timeTo(
      FirstNonDefaultBranchCheckoutAtKey
    )

    const welcomeWizardSignInMethod = getWelcomeWizardSignInMethod()

    return {
      timeToWelcomeWizardTerminated,
      timeToFirstAddedRepository,
      timeToFirstClonedRepository,
      timeToFirstCreatedRepository,
      timeToFirstCommit,
      timeToFirstGitHubPush,
      timeToFirstNonDefaultBranchCheckout,
      welcomeWizardSignInMethod,
    }
  }

  private categorizedRepositoryCounts(repositories: ReadonlyArray<Repository>) {
    return {
      repositoryCount: repositories.length,
      gitHubRepositoryCount: repositories.filter(r => r.gitHubRepository)
        .length,
    }
  }

  /** Determines if an account is a dotCom and/or enterprise user */
  private determineUserType(accounts: ReadonlyArray<Account>) {
    const dotComAccount = !!accounts.find(
      a => a.endpoint === getDotComAPIEndpoint()
    )
    const enterpriseAccount = !!accounts.find(
      a => a.endpoint !== getDotComAPIEndpoint()
    )

    return {
      dotComAccount,
      enterpriseAccount,
    }
  }

  /** Calculate the average launch stats. */
  private async getAverageLaunchStats(): Promise<ILaunchStats> {
    const launches:
      | ReadonlyArray<ILaunchStats>
      | undefined = await this.db.launches.toArray()
    if (!launches || !launches.length) {
      return {
        mainReadyTime: -1,
        loadTime: -1,
        rendererReadyTime: -1,
      }
    }

    const start: ILaunchStats = {
      mainReadyTime: 0,
      loadTime: 0,
      rendererReadyTime: 0,
    }

    const totals = launches.reduce((running, current) => {
      return {
        mainReadyTime: running.mainReadyTime + current.mainReadyTime,
        loadTime: running.loadTime + current.loadTime,
        rendererReadyTime:
          running.rendererReadyTime + current.rendererReadyTime,
      }
    }, start)

    return {
      mainReadyTime: totals.mainReadyTime / launches.length,
      loadTime: totals.loadTime / launches.length,
      rendererReadyTime: totals.rendererReadyTime / launches.length,
    }
  }

  /** Get the daily measures. */
  private async getDailyMeasures(): Promise<IDailyMeasures> {
    const measures:
      | IDailyMeasures
      | undefined = await this.db.dailyMeasures.limit(1).first()
    return {
      ...DefaultDailyMeasures,
      ...measures,
      // We could spread the database ID in, but we really don't want it.
      id: undefined,
    }
  }

  private async updateDailyMeasures<K extends keyof IDailyMeasures>(
    fn: (measures: IDailyMeasures) => Pick<IDailyMeasures, K>
  ): Promise<void> {
    const defaultMeasures = DefaultDailyMeasures
    await this.db.transaction('rw', this.db.dailyMeasures, async () => {
      const measures = await this.db.dailyMeasures.limit(1).first()
      const measuresWithDefaults = {
        ...defaultMeasures,
        ...measures,
      }
      const newMeasures = merge(measuresWithDefaults, fn(measuresWithDefaults))

      return this.db.dailyMeasures.put(newMeasures)
    })
  }

  /** Record that a commit was accomplished. */
  public async recordCommit(): Promise<void> {
    await this.updateDailyMeasures(m => ({
      commits: m.commits + 1,
    }))

    createLocalStorageTimestamp(FirstCommitCreatedAtKey)
  }

  /** Record that a partial commit was accomplished. */
  public recordPartialCommit(): Promise<void> {
    return this.updateDailyMeasures(m => ({
      partialCommits: m.partialCommits + 1,
    }))
  }

  /** Record that a commit was created with one or more co-authors. */
  public recordCoAuthoredCommit(): Promise<void> {
    return this.updateDailyMeasures(m => ({
      coAuthoredCommits: m.coAuthoredCommits + 1,
    }))
  }

  /** Record that the user opened a shell. */
  public recordOpenShell(): Promise<void> {
    return this.updateDailyMeasures(m => ({
      openShellCount: m.openShellCount + 1,
    }))
  }

  /** Record that a branch comparison has been made */
  public recordBranchComparison(): Promise<void> {
    return this.updateDailyMeasures(m => ({
      branchComparisons: m.branchComparisons + 1,
    }))
  }

  /** Record that a branch comparison has been made to the `master` branch */
  public recordDefaultBranchComparison(): Promise<void> {
    return this.updateDailyMeasures(m => ({
      defaultBranchComparisons: m.defaultBranchComparisons + 1,
    }))
  }

  /** Record that a merge has been initiated from the `compare` sidebar */
  public recordCompareInitiatedMerge(): Promise<void> {
    return this.updateDailyMeasures(m => ({
      mergesInitiatedFromComparison: m.mergesInitiatedFromComparison + 1,
    }))
  }

  /** Record that a merge has been initiated from the `Branch -> Update From Default Branch` menu item */
  public recordMenuInitiatedUpdate(): Promise<void> {
    return this.updateDailyMeasures(m => ({
      updateFromDefaultBranchMenuCount: m.updateFromDefaultBranchMenuCount + 1,
    }))
  }

  /** Record that conflicts were detected by a merge initiated by Desktop */
  public recordMergeConflictFromPull(): Promise<void> {
    return this.updateDailyMeasures(m => ({
      mergeConflictFromPullCount: m.mergeConflictFromPullCount + 1,
    }))
  }

  /** Record that conflicts were detected by a merge initiated by Desktop */
  public recordMergeConflictFromExplicitMerge(): Promise<void> {
    return this.updateDailyMeasures(m => ({
      mergeConflictFromExplicitMergeCount:
        m.mergeConflictFromExplicitMergeCount + 1,
    }))
  }

  /** Record that a merge has been initiated from the `Branch -> Merge Into Current Branch` menu item */
  public recordMenuInitiatedMerge(): Promise<void> {
    return this.updateDailyMeasures(m => ({
      mergeIntoCurrentBranchMenuCount: m.mergeIntoCurrentBranchMenuCount + 1,
    }))
  }

  /** Record that the user checked out a PR branch */
  public recordPRBranchCheckout(): Promise<void> {
    return this.updateDailyMeasures(m => ({
      prBranchCheckouts: m.prBranchCheckouts + 1,
    }))
  }

  public recordRepoClicked(repoHasIndicator: boolean): Promise<void> {
    if (repoHasIndicator) {
      return this.updateDailyMeasures(m => ({
        repoWithIndicatorClicked: m.repoWithIndicatorClicked + 1,
      }))
    }
    return this.updateDailyMeasures(m => ({
      repoWithoutIndicatorClicked: m.repoWithoutIndicatorClicked + 1,
    }))
  }

  /**
   * Records that the user made a commit using an email address that
   * was not associated with the user's account on GitHub.com or GitHub
   * Enterprise, meaning that the commit will not be attributed to the user's
   * account.
   */
  public recordUnattributedCommit(): Promise<void> {
    return this.updateDailyMeasures(m => ({
      unattributedCommits: m.unattributedCommits + 1,
    }))
  }

<<<<<<< HEAD
  /** Records that the user made a commit to a GHE instance */
  public recordCommitToEnterprise(): Promise<void> {
=======
  /**
   * Records that the user made a commit to a repository hosted on
   * a GitHub Enterprise instance
   */
  public recordCommitToGitHubEnterprise(): Promise<void> {
>>>>>>> aaeafe24
    return this.updateDailyMeasures(m => ({
      enterpriseCommits: m.enterpriseCommits + 1,
    }))
  }

  /** Records that the user made a commit to Dotcom */
  public recordCommitToDotcom(): Promise<void> {
    return this.updateDailyMeasures(m => ({
      dotcomCommits: m.dotcomCommits + 1,
    }))
  }

  /** Set whether the user has opted out of stats reporting. */
  public async setOptOut(
    optOut: boolean,
    userViewedPrompt: boolean
  ): Promise<void> {
    const changed = this.optOut !== optOut

    this.optOut = optOut

    const previousValue = getBoolean(StatsOptOutKey)

    setBoolean(StatsOptOutKey, optOut)

    if (changed || userViewedPrompt) {
      await this.sendOptInStatusPing(!optOut, previousValue)
    }
  }

  /** Has the user opted out of stats reporting? */
  public getOptOut(): boolean {
    return this.optOut
  }

  /** Record that user dismissed diverging branch notification */
  public async recordDivergingBranchBannerDismissal(): Promise<void> {
    return this.updateDailyMeasures(m => ({
      divergingBranchBannerDismissal: m.divergingBranchBannerDismissal + 1,
    }))
  }

  /** Record that user initiated a merge from within the notification banner */
  public async recordDivergingBranchBannerInitatedMerge(): Promise<void> {
    return this.updateDailyMeasures(m => ({
      divergingBranchBannerInitatedMerge:
        m.divergingBranchBannerInitatedMerge + 1,
    }))
  }

  /** Record that user initiated a compare from within the notification banner */
  public async recordDivergingBranchBannerInitiatedCompare(): Promise<void> {
    return this.updateDailyMeasures(m => ({
      divergingBranchBannerInitiatedCompare:
        m.divergingBranchBannerInitiatedCompare + 1,
    }))
  }

  /**
   * Record that user initiated a merge after getting to compare view
   * from within notification banner
   */
  public async recordDivergingBranchBannerInfluencedMerge(): Promise<void> {
    return this.updateDailyMeasures(m => ({
      divergingBranchBannerInfluencedMerge:
        m.divergingBranchBannerInfluencedMerge + 1,
    }))
  }

  /** Record that the user was shown the notification banner */
  public async recordDivergingBranchBannerDisplayed(): Promise<void> {
    return this.updateDailyMeasures(m => ({
      divergingBranchBannerDisplayed: m.divergingBranchBannerDisplayed + 1,
    }))
  }

  /** Record that the user pushed to GitHub.com */
  public async recordPushToGitHub(): Promise<void> {
    await this.updateDailyMeasures(m => ({
      dotcomPushCount: m.dotcomPushCount + 1,
    }))

    createLocalStorageTimestamp(FirstPushToGitHubAtKey)
  }

  /** Record that the user pushed to a GitHub Enterprise instance */
  public async recordPushToGitHubEnterprise(): Promise<void> {
    await this.updateDailyMeasures(m => ({
      enterprisePushCount: m.enterprisePushCount + 1,
    }))

    // Note, this is not a typo. We track both GitHub.com and
    // GitHub Enteprise under the same key
    createLocalStorageTimestamp(FirstPushToGitHubAtKey)
  }

  /** Record that the user pushed to a generic remote */
  public async recordPushToGenericRemote(): Promise<void> {
    return this.updateDailyMeasures(m => ({
      externalPushCount: m.externalPushCount + 1,
    }))
  }

  /** Record that the user saw a 'merge conflicts' warning but continued with the merge */
  public async recordUserProceededWhileLoading(): Promise<void> {
    return this.updateDailyMeasures(m => ({
      mergedWithLoadingHintCount: m.mergedWithLoadingHintCount + 1,
    }))
  }

  /** Record that the user saw a 'merge conflicts' warning but continued with the merge */
  public async recordMergeHintSuccessAndUserProceeded(): Promise<void> {
    return this.updateDailyMeasures(m => ({
      mergedWithCleanMergeHintCount: m.mergedWithCleanMergeHintCount + 1,
    }))
  }

  /** Record that the user saw a 'merge conflicts' warning but continued with the merge */
  public async recordUserProceededAfterConflictWarning(): Promise<void> {
    return this.updateDailyMeasures(m => ({
      mergedWithConflictWarningHintCount:
        m.mergedWithConflictWarningHintCount + 1,
    }))
  }

  public recordWelcomeWizardInitiated() {
    setNumber(WelcomeWizardInitiatedAtKey, Date.now())
    localStorage.removeItem(WelcomeWizardCompletedAtKey)
  }

  public recordWelcomeWizardTerminated() {
    setNumber(WelcomeWizardCompletedAtKey, Date.now())
  }

  public recordAddExistingRepository() {
    createLocalStorageTimestamp(FirstRepositoryAddedAtKey)
  }

  public recordCloneRepository() {
    createLocalStorageTimestamp(FirstRepositoryClonedAtKey)
  }

  public recordCreateRepository() {
    createLocalStorageTimestamp(FirstRepositoryCreatedAtKey)
  }

  public recordNonDefaultBranchCheckout() {
    createLocalStorageTimestamp(FirstNonDefaultBranchCheckoutAtKey)
  }

  public recordWelcomeWizardSignInMethod(method: SignInMethod) {
    localStorage.setItem(WelcomeWizardSignInMethodKey, method)
  }

  /** Record when a conflicted merge was successfully completed by the user */
  public async recordMergeSuccessAfterConflicts(): Promise<void> {
    return this.updateDailyMeasures(m => ({
      mergeSuccessAfterConflictsCount: m.mergeSuccessAfterConflictsCount + 1,
    }))
  }

  /** Record when a conflicted merge was aborted by the user */
  public async recordMergeAbortedAfterConflicts(): Promise<void> {
    return this.updateDailyMeasures(m => ({
      mergeAbortedAfterConflictsCount: m.mergeAbortedAfterConflictsCount + 1,
    }))
  }

  private onUiActivity = async () => {
    this.disableUiActivityMonitoring()

    return this.updateDailyMeasures(m => ({
      active: true,
    }))
  }

  /** Post some data to our stats endpoint. */
  private post(body: object): Promise<Response> {
    const options: RequestInit = {
      method: 'POST',
      headers: new Headers({ 'Content-Type': 'application/json' }),
      body: JSON.stringify(body),
    }

    return fetch(StatsEndpoint, options)
  }

  /**
   * Send opt-in ping with details of previous stored value (if known)
   */
  private async sendOptInStatusPing(
    optIn: boolean,
    previousValue?: boolean
  ): Promise<void> {
    const direction = optIn ? 'in' : 'out'
    const previousValueOrNull =
      previousValue === undefined ? null : previousValue
    try {
      const response = await this.post({
        eventType: 'ping',
        optIn,
        previousValue: previousValueOrNull,
      })
      if (!response.ok) {
        throw new Error(
          `Unexpected status: ${response.statusText} (${response.status})`
        )
      }

      setBoolean(HasSentOptInPingKey, true)

      log.info(`Opt ${direction} reported.`)
    } catch (e) {
      log.error(`Error reporting opt ${direction}:`, e)
    }
  }
}

/**
 * Store the current date (in unix time) in localStorage.
 *
 * If the provided key already exists it will not be
 * overwritten.
 */
function createLocalStorageTimestamp(key: string) {
  if (localStorage.getItem(key) !== null) {
    return
  }

  setNumber(key, Date.now())
}

/**
 * Get a time stamp (in unix time) from localStorage.
 *
 * If the key doesn't exist or if the stored value can't
 * be converted into a number this method will return null.
 */
function getLocalStorageTimestamp(key: string): number | null {
  const timestamp = getNumber(key)
  return timestamp === undefined ? null : timestamp
}

/**
 * Calculate the duration (in seconds) between the time the
 * welcome wizard was initiated to the time for the given
 * action.
 *
 * If no time stamp exists for when the welcome wizard was
 * initiated, which would be the case if the user completed
 * the wizard before we introduced onboarding metrics, or if
 * the delta between the two values are negative (which could
 * happen if a user manually manipulated localStorage in order
 * to run the wizard again) this method will return undefined.
 */
function timeTo(key: string): number | undefined {
  const startTime = getLocalStorageTimestamp(WelcomeWizardInitiatedAtKey)

  if (startTime === null) {
    return undefined
  }

  const endTime = getLocalStorageTimestamp(key)
  return endTime === null || endTime <= startTime
    ? -1
    : Math.round((endTime - startTime) / 1000)
}

/**
 * Get a string representing the sign in method that was used
 * when authenticating a user in the welcome flow. This method
 * ensures that the reported value is known to the analytics
 * system regardless of whether the enum value of the SignInMethod
 * type changes.
 */
function getWelcomeWizardSignInMethod(): 'basic' | 'web' | undefined {
  const method = localStorage.getItem(
    WelcomeWizardSignInMethodKey
  ) as SignInMethod | null

  try {
    switch (method) {
      case SignInMethod.Basic:
      case SignInMethod.Web:
        return method
      case null:
        return undefined
      default:
        return assertNever(method, `Unknown sign in method: ${method}`)
    }
  } catch (ex) {
    log.error(`Could not parse welcome wizard sign in method`, ex)
    return undefined
  }
}<|MERGE_RESOLUTION|>--- conflicted
+++ resolved
@@ -607,16 +607,11 @@
     }))
   }
 
-<<<<<<< HEAD
-  /** Records that the user made a commit to a GHE instance */
-  public recordCommitToEnterprise(): Promise<void> {
-=======
   /**
    * Records that the user made a commit to a repository hosted on
    * a GitHub Enterprise instance
    */
   public recordCommitToGitHubEnterprise(): Promise<void> {
->>>>>>> aaeafe24
     return this.updateDailyMeasures(m => ({
       enterpriseCommits: m.enterpriseCommits + 1,
     }))
