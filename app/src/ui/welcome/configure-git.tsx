import * as React from 'react'
import { WelcomeStep } from './welcome'
import { Commit } from '../../models/commit'
import { getGlobalConfigValue, setGlobalConfigValue } from '../../lib/git/config'
import { CommitListItem } from '../history/commit-list-item'
import { User } from '../../models/user'
<<<<<<< HEAD
import { Form } from '../lib/form'
import { Button } from '../lib/button'
import { TextBox } from '../lib/text-box'
=======
import { CommitIdentity } from '../../models/commit-identity'
>>>>>>> 64f57ea6

interface IConfigureGitProps {
  readonly users: ReadonlyArray<User>
  readonly advance: (step: WelcomeStep) => void
  readonly done: () => void
}

interface IConfigureGitState {
  readonly name: string
  readonly email: string
  readonly avatarURL: string | null
}

/** The Welcome flow step to configure git. */
export class ConfigureGit extends React.Component<IConfigureGitProps, IConfigureGitState> {
  public constructor(props: IConfigureGitProps) {
    super(props)

    this.state = { name: '', email: '', avatarURL: null }
  }

  public async componentWillMount() {
    let name = await getGlobalConfigValue('user.name')
    let email = await getGlobalConfigValue('user.email')

    const user = this.props.users[0]
    if ((!name || !name.length) && user) {
      name = user.login
    }

    if ((!email || !email.length) && user) {
      email = user.emails[0]
    }

    const avatarURL = email ? this.avatarURLForEmail(email) : null
    this.setState({ name: name || '', email: email || '', avatarURL })
  }

  private dateWithMinuteOffset(date: Date, minuteOffset: number): Date {
    const copy = new Date(date.getTime())
    copy.setTime(copy.getTime() + (minuteOffset * 60 * 1000))
    return copy
  }

  public render() {
    const now = new Date()
    const dummyAuthor1 = new CommitIdentity('Hubot', this.state.email, this.dateWithMinuteOffset(now, -2))
    const dummyCommit1 = new Commit('', 'Do more things', '', dummyAuthor1, [])

    const dummyAuthor3 = new CommitIdentity('Hubot', this.state.email, this.dateWithMinuteOffset(now, -60))
    const dummyCommit3 = new Commit('', 'Add some things', '', dummyAuthor3, [])

    // NB: We're using the name as the commit SHA:
    //  1. `Commit` is referentially transparent wrt the SHA. So in order to get
    //     it to update when we name changes, we need to change the SHA.
    //  2. We don't display the SHA so the user won't ever know our secret.
    const dummyAuthor2 = new CommitIdentity(this.state.name, this.state.email, this.dateWithMinuteOffset(now, -30))
    const dummyCommit2 = new Commit(this.state.name, 'Fix all the things', '', dummyAuthor2, [])
    const emoji = new Map()
    return (
      <div id='configure-git'>
        <h1 className='welcome-title'>Configure Git</h1>
        <p className='welcome-text'>
          This is used to identify the commits you create. Anyone will be able to see this information if you publish commits.
        </p>

        <Form className='sign-in-form' onSubmit={this.continue}>
          <TextBox label='Name' placeholder='Hubot' value={this.state.name} onChange={this.onNameChange}/>

          <TextBox label='Email' placeholder='hubot@github.com' value={this.state.email} onChange={this.onEmailChange}/>

          <div className='actions'>
            <Button type='submit'>Continue</Button>
            <Button onClick={this.cancel}>Cancel</Button>
          </div>
        </Form>

        <div id='commit-list' className='commit-list-example'>
          <CommitListItem commit={dummyCommit1} emoji={emoji} avatarURL={null}/>
          <CommitListItem commit={dummyCommit2} emoji={emoji} avatarURL={this.state.avatarURL}/>
          <CommitListItem commit={dummyCommit3} emoji={emoji} avatarURL={null}/>
        </div>
      </div>
    )
  }

  private onNameChange = (event: React.FormEvent<HTMLInputElement>) => {
    this.setState({
      name: event.currentTarget.value,
      email: this.state.email,
      avatarURL: this.state.avatarURL,
    })
  }

  private onEmailChange = (event: React.FormEvent<HTMLInputElement>) => {
    const email = event.currentTarget.value
    const avatarURL = this.avatarURLForEmail(email)

    this.setState({
      name: this.state.name,
      email,
      avatarURL,
    })
  }

  private avatarURLForEmail(email: string): string | null {
    const matchingUser = this.props.users.find(u => u.emails.indexOf(email) > -1)
    return matchingUser ? matchingUser.avatarURL : null
  }

  private continue = async () => {
    this.props.done()

    const name = this.state.name
    if (name.length) {
      await setGlobalConfigValue('user.name', name)
    }

    const email = this.state.email
    if (email.length) {
      await setGlobalConfigValue('user.email', email)
    }
  }

  private cancel = () => {
    this.props.advance(WelcomeStep.Start)
  }
}<|MERGE_RESOLUTION|>--- conflicted
+++ resolved
@@ -4,13 +4,10 @@
 import { getGlobalConfigValue, setGlobalConfigValue } from '../../lib/git/config'
 import { CommitListItem } from '../history/commit-list-item'
 import { User } from '../../models/user'
-<<<<<<< HEAD
 import { Form } from '../lib/form'
 import { Button } from '../lib/button'
 import { TextBox } from '../lib/text-box'
-=======
 import { CommitIdentity } from '../../models/commit-identity'
->>>>>>> 64f57ea6
 
 interface IConfigureGitProps {
   readonly users: ReadonlyArray<User>
