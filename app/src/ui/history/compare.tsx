import * as React from 'react'
import { IGitHubUser } from '../../lib/databases'
import { Commit } from '../../models/commit'
import {
  ComparisonView,
  ICompareState,
  CompareActionKind,
  ICompareBranch,
} from '../../lib/app-state'
import { CommitList } from './commit-list'
import { Repository } from '../../models/repository'
import { Branch } from '../../models/branch'
import { Dispatcher } from '../../lib/dispatcher'
import { ThrottledScheduler } from '../lib/throttled-scheduler'
import { Button } from '../lib/button'
import { BranchList } from '../branches'
import { TextBox } from '../lib/text-box'
import { IBranchListItem } from '../branches/group-branches'
import { TabBar } from '../tab-bar'
import { CompareBranchListItem } from './compare-branch-list-item'
import { FancyTextBox } from '../lib/fancy-text-box'
import { OcticonSymbol } from '../octicons'
import { SelectionSource } from '../lib/filter-list'

interface ICompareSidebarProps {
  readonly repository: Repository
  readonly compareState: ICompareState
  readonly gitHubUsers: Map<string, IGitHubUser>
  readonly emoji: Map<string, string>
  readonly commitLookup: Map<string, Commit>
  readonly localCommitSHAs: ReadonlyArray<string>
  readonly dispatcher: Dispatcher
  readonly currentBranch: Branch | null
  readonly onRevertCommit: (commit: Commit) => void
  readonly onViewCommitOnGitHub: (sha: string) => void
}

interface ICompareSidebarState {
  /**
   * This branch should only be used when tracking interactions that the user is performing.
   *
   * For all other cases, use the prop
   */
  readonly focusedBranch: Branch | null
  readonly filterText: string
  readonly showBranchList: boolean
  readonly selectedCommit: Commit | null
}

/** If we're within this many rows from the bottom, load the next history batch. */
const CloseToBottomThreshold = 10

export class CompareSidebar extends React.Component<
  ICompareSidebarProps,
  ICompareSidebarState
> {
  private textbox: TextBox | null = null
  private readonly loadChangedFilesScheduler = new ThrottledScheduler(200)

  public constructor(props: ICompareSidebarProps) {
    super(props)

    this.state = {
      focusedBranch: null,
      filterText: '',
      showBranchList: false,
      selectedCommit: null,
    }
  }

  public componentWillMount() {
    this.props.dispatcher.initializeCompare(this.props.repository)
  }

  public componentWillUnmount() {
    this.textbox = null
  }

  public componentDidMount() {
    if (this.textbox !== null && this.state.showBranchList) {
      this.textbox.focus()
    }
  }

  public render() {
    const formState = this.props.compareState.formState

    const placeholderText =
      formState.kind === ComparisonView.None
        ? __DARWIN__
          ? 'Select Branch To Compare...'
          : 'Select branch to compare...'
        : undefined

    return (
      <div id="compare-view">
        <div className="the-box">
          <FancyTextBox
            symbol={OcticonSymbol.gitBranch}
            type="search"
            placeholder={placeholderText}
            onFocus={this.onTextBoxFocused}
            onBlur={this.onTextBoxBlurred}
            value={this.state.filterText}
            onRef={this.onTextBoxRef}
            onValueChanged={this.onBranchFilterTextChanged}
            onKeyDown={this.onBranchFilterKeyDown}
          />
        </div>
        {this.state.showBranchList
          ? this.renderFilterList()
          : this.renderCommits()}
      </div>
    )
  }

  private renderCommits() {
    const formState = this.props.compareState.formState
    return (
      <div className="the-commits">
        {formState.kind === ComparisonView.None
          ? this.renderCommitList()
          : this.renderTabBar(formState)}
      </div>
    )
  }

  private viewHistoryForBranch = () => {
    this.props.dispatcher.executeCompare(this.props.repository, {
      kind: CompareActionKind.History,
    })
  }

  private renderCommitList() {
    const compareState = this.props.compareState
    const selectedCommit = this.state.selectedCommit
    const commitSHAs = compareState.commitSHAs

    return (
      <CommitList
        gitHubRepository={this.props.repository.gitHubRepository}
        commitLookup={this.props.commitLookup}
        commitSHAs={commitSHAs}
        selectedSHA={selectedCommit !== null ? selectedCommit.sha : null}
        gitHubUsers={this.props.gitHubUsers}
        localCommitSHAs={this.props.localCommitSHAs}
        emoji={this.props.emoji}
        onViewCommitOnGitHub={this.props.onViewCommitOnGitHub}
        onRevertCommit={this.props.onRevertCommit}
        onCommitSelected={this.onCommitSelected}
        onScroll={this.onScroll}
      />
    )
  }

  private renderActiveTab() {
<<<<<<< HEAD
    if (this.state.selectedTab === SelectedTab.Behind) {
      return (
        <div className="the-commits">
          {this.renderCommitList()}
          {this.renderMergeSummary()}
        </div>
      )
    } else {
      return <div className="the-commits">{this.renderCommitList()}</div>
    }
=======
    const formState = this.props.compareState.formState
    return (
      <div className="the-commits">
        {this.renderCommitList()}
        {formState.kind === ComparisonView.Behind
          ? this.renderMergeCallToAction(formState)
          : null}
      </div>
    )
>>>>>>> 8606841b
  }

  private renderFilterList() {
    const compareState = this.props.compareState
    return (
      <BranchList
        defaultBranch={compareState.defaultBranch}
        currentBranch={this.props.currentBranch}
        allBranches={compareState.allBranches}
        recentBranches={compareState.recentBranches}
        filterText={this.state.filterText}
        textbox={this.textbox!}
        selectedBranch={this.state.focusedBranch}
        canCreateNewBranch={false}
        onSelectionChanged={this.onSelectionChanged}
        onFilterTextChanged={this.onBranchFilterTextChanged}
        renderBranch={this.renderCompareBranchListItem}
      />
    )
  }

<<<<<<< HEAD
  private renderMergeMessage() {
    const compareState = this.props.repositoryState.compareState
    if (compareState.kind === CompareType.None) {
      return null
    }

    const count = compareState.behind
    if (count === 0) {
=======
  private renderMergeCallToAction(formState: ICompareBranch) {
    if (this.props.currentBranch == null) {
>>>>>>> 8606841b
      return null
    }

    const branch = formState.comparisonBranch
    const count = formState.behind
    const pluralized = count > 1 ? 'commits' : 'commit'
    return (
<<<<<<< HEAD
      <div className="merge-message">
        This will merge{` `}
        <strong>{`${count} ${pluralized}`}</strong>
        {` `}from{` `}
        <strong>{this.state.selectedBranch!.name}</strong>
      </div>
    )
  }

  private renderMergeSummary() {
    const { compareState, branchesState } = this.props.repositoryState
    if (compareState.kind === CompareType.None) {
      return null
    }

    const tip = branchesState.tip
    const branch = tip.kind === TipState.Valid ? tip.branch : null
    if (branch === null) {
      return null
    }

    const isDisabled = compareState.behind <= 0

    return (
=======
>>>>>>> 8606841b
      <div className="merge-cta">
        <Button
          type="submit"
          disabled={count <= 0}
          onClick={this.onMergeClicked}
        >
          Merge into {this.props.currentBranch.name}
        </Button>
<<<<<<< HEAD
        {this.renderMergeMessage()}
=======
        <div className="merge-message">
          This will merge{` `}
          <strong>{`${count} ${pluralized}`}</strong>
          {` `}from{` `}
          <strong>{branch.name}</strong>
        </div>
>>>>>>> 8606841b
      </div>
    )
  }

  private onTabClicked = (index: number) => {
    const formState = this.props.compareState.formState

    if (formState.kind === ComparisonView.None) {
      // the tab control should never be shown in this case
      // TODO: can we enforce this with TYPES?
      return
    }

    const mode = index === 0 ? ComparisonView.Behind : ComparisonView.Ahead
    const branch = formState.comparisonBranch

    this.props.dispatcher.executeCompare(this.props.repository, {
      kind: CompareActionKind.Branch,
      branch,
      mode,
    })
  }

  private renderTabBar(formState: ICompareBranch) {
    const selectedTab = formState.kind === ComparisonView.Behind ? 0 : 1

    return (
      <div className="compare-content">
        <TabBar selectedIndex={selectedTab} onTabClicked={this.onTabClicked}>
          <span>{`Behind (${formState.behind})`}</span>
          <span>{`Ahead (${formState.ahead})`}</span>
        </TabBar>
        {this.renderActiveTab()}
      </div>
    )
  }

  private renderCompareBranchListItem = (
    item: IBranchListItem,
    matches: ReadonlyArray<number>
  ) => {
    const currentBranchName =
      this.props.currentBranch != null ? this.props.currentBranch.name : null
    const branch = item.branch

    const aheadBehind = this.props.compareState.aheadBehindCache.get(
      branch.tip.sha
    )

    return (
      <CompareBranchListItem
        branch={branch}
        isCurrentBranch={branch.name === currentBranchName}
        matches={matches}
        aheadBehind={aheadBehind}
      />
    )
  }

  private onBranchFilterKeyDown = (
    event: React.KeyboardEvent<HTMLInputElement>
  ) => {
    const key = event.key

    if (key === 'Enter') {
      if (this.state.filterText.length === 0) {
        this.handleEscape()
      } else {
        if (this.state.focusedBranch == null) {
          this.viewHistoryForBranch()
        } else {
          const branch = this.state.focusedBranch

          this.props.dispatcher.executeCompare(this.props.repository, {
            kind: CompareActionKind.Branch,
            branch,
            mode: ComparisonView.Behind,
          })

          this.setState({ filterText: branch.name })
        }

        if (this.textbox) {
          this.textbox.blur()
        }
      }
    } else if (key === 'Escape') {
      this.handleEscape()
    }
  }

  private handleEscape() {
    this.clearFilterState()
    if (this.textbox) {
      this.textbox.blur()
    }
  }

  private onCommitSelected = (commit: Commit) => {
    this.props.dispatcher.changeHistoryCommitSelection(
      this.props.repository,
      commit.sha
    )

    this.loadChangedFilesScheduler.queue(() => {
      this.props.dispatcher.loadChangedFilesForCurrentSelection(
        this.props.repository
      )
    })

    this.setState({ selectedCommit: commit })
  }

  private onScroll = (start: number, end: number) => {
    const compareState = this.props.compareState
    const formState = compareState.formState

    if (formState.kind !== ComparisonView.None) {
      // TODO: we're not loading in more history because we're comparing
      // our branch to some other branch, and should have everything loaded
      return
    }

    const commits = compareState.commitSHAs
    if (commits.length - end <= CloseToBottomThreshold) {
      this.props.dispatcher.loadNextHistoryBatch(this.props.repository)
    }
  }

  private onMergeClicked = async (event: React.MouseEvent<any>) => {
    const formState = this.props.compareState.formState

    if (formState.kind === ComparisonView.None) {
      // we have not selected a branch, thus the form should never be shown
      // TODO: can we enforce this with T Y P E S?
      return
    }

    await this.props.dispatcher.mergeBranch(
      this.props.repository,
      formState.comparisonBranch.name
    )

    await this.viewHistoryForBranch()
    this.setState({ filterText: '' })
  }

  private onBranchFilterTextChanged = (text: string) => {
    this.setState({ filterText: text })
  }

  private clearFilterState = () => {
    this.setState({
      focusedBranch: null,
      filterText: '',
    })

    this.viewHistoryForBranch()
  }

  private onSelectionChanged = (
    branch: Branch | null,
    source: SelectionSource
  ) => {
    if (branch === null) {
      this.setState({ focusedBranch: null })
      return
    }

    if (source.kind === 'filter') {
      this.setState({
        focusedBranch: branch,
      })
      return
    }

    if (source.kind === 'mouseclick') {
      this.props.dispatcher.executeCompare(this.props.repository, {
        kind: CompareActionKind.Branch,
        branch,
        mode: ComparisonView.Behind,
      })

      this.setState({
        filterText: branch.name,
      })
    }
  }

  private onTextBoxFocused = () => {
    this.setState({ showBranchList: true })
  }

  private onTextBoxBlurred = () => {
    this.setState({ showBranchList: false })
  }

  private onTextBoxRef = (textbox: TextBox) => {
    this.textbox = textbox
  }
}<|MERGE_RESOLUTION|>--- conflicted
+++ resolved
@@ -154,18 +154,6 @@
   }
 
   private renderActiveTab() {
-<<<<<<< HEAD
-    if (this.state.selectedTab === SelectedTab.Behind) {
-      return (
-        <div className="the-commits">
-          {this.renderCommitList()}
-          {this.renderMergeSummary()}
-        </div>
-      )
-    } else {
-      return <div className="the-commits">{this.renderCommitList()}</div>
-    }
-=======
     const formState = this.props.compareState.formState
     return (
       <div className="the-commits">
@@ -175,7 +163,6 @@
           : null}
       </div>
     )
->>>>>>> 8606841b
   }
 
   private renderFilterList() {
@@ -197,19 +184,8 @@
     )
   }
 
-<<<<<<< HEAD
-  private renderMergeMessage() {
-    const compareState = this.props.repositoryState.compareState
-    if (compareState.kind === CompareType.None) {
-      return null
-    }
-
-    const count = compareState.behind
-    if (count === 0) {
-=======
   private renderMergeCallToAction(formState: ICompareBranch) {
     if (this.props.currentBranch == null) {
->>>>>>> 8606841b
       return null
     }
 
@@ -217,33 +193,6 @@
     const count = formState.behind
     const pluralized = count > 1 ? 'commits' : 'commit'
     return (
-<<<<<<< HEAD
-      <div className="merge-message">
-        This will merge{` `}
-        <strong>{`${count} ${pluralized}`}</strong>
-        {` `}from{` `}
-        <strong>{this.state.selectedBranch!.name}</strong>
-      </div>
-    )
-  }
-
-  private renderMergeSummary() {
-    const { compareState, branchesState } = this.props.repositoryState
-    if (compareState.kind === CompareType.None) {
-      return null
-    }
-
-    const tip = branchesState.tip
-    const branch = tip.kind === TipState.Valid ? tip.branch : null
-    if (branch === null) {
-      return null
-    }
-
-    const isDisabled = compareState.behind <= 0
-
-    return (
-=======
->>>>>>> 8606841b
       <div className="merge-cta">
         <Button
           type="submit"
@@ -252,16 +201,12 @@
         >
           Merge into {this.props.currentBranch.name}
         </Button>
-<<<<<<< HEAD
-        {this.renderMergeMessage()}
-=======
         <div className="merge-message">
           This will merge{` `}
           <strong>{`${count} ${pluralized}`}</strong>
           {` `}from{` `}
           <strong>{branch.name}</strong>
         </div>
->>>>>>> 8606841b
       </div>
     )
   }
